--- conflicted
+++ resolved
@@ -22,13 +22,9 @@
 use tokio::sync::{broadcast, watch};
 
 use crate::error::PaymentError;
-<<<<<<< HEAD
-use crate::model::{Config, LiquidNetwork, ReceiveSwap, SendSwap};
-=======
 use crate::model::{
-    ChainSwap, Config, Direction, Network, ReceiveSwap, SendSwap, SwapScriptV2, SwapTxV2,
+    ChainSwap, Config, Direction, LiquidNetwork, ReceiveSwap, SendSwap, SwapScriptV2, SwapTxV2,
 };
->>>>>>> 5dca0686
 use crate::utils;
 
 #[async_trait]
@@ -66,7 +62,7 @@
     /// Get a submarine pair information
     fn get_submarine_pairs(&self) -> Result<Option<SubmarinePair>, PaymentError>;
 
-    /// Refund a cooperatively chain swap  
+    /// Refund a cooperatively chain swap
     fn refund_chain_swap_cooperative(
         &self,
         swap: &ChainSwap,
@@ -74,7 +70,7 @@
         broadcast_fees_sat: u64,
     ) -> Result<String, PaymentError>;
 
-    /// Refund a cooperatively send swap  
+    /// Refund a cooperatively send swap
     fn refund_send_swap_cooperative(
         &self,
         swap: &SendSwap,
@@ -353,8 +349,8 @@
                     is_cooperative,
                 )?;
                 let is_lowball = match self.config.network {
-                    Network::Mainnet => None,
-                    Network::Testnet => {
+                    LiquidNetwork::Mainnet => None,
+                    LiquidNetwork::Testnet => {
                         Some((&self.client, boltz_client::network::Chain::LiquidTestnet))
                     }
                 };
@@ -427,8 +423,8 @@
                     None,
                 )?;
                 let is_lowball = match self.config.network {
-                    Network::Mainnet => None,
-                    Network::Testnet => {
+                    LiquidNetwork::Mainnet => None,
+                    LiquidNetwork::Testnet => {
                         Some((&self.client, boltz_client::network::Chain::LiquidTestnet))
                     }
                 };
@@ -475,7 +471,7 @@
         Ok(self.client.get_submarine_pairs()?.get_lbtc_to_btc_pair())
     }
 
-    /// Refund a cooperatively chain swap  
+    /// Refund a cooperatively chain swap
     fn refund_chain_swap_cooperative(
         &self,
         swap: &ChainSwap,
@@ -494,7 +490,7 @@
         )
     }
 
-    /// Refund a cooperatively send swap  
+    /// Refund a cooperatively send swap
     fn refund_send_swap_cooperative(
         &self,
         swap: &SendSwap,
@@ -510,17 +506,6 @@
             &refund_keypair,
             output_address,
             broadcast_fees_sat,
-<<<<<<< HEAD
-            cooperative,
-        )?;
-        let is_lowball = match self.config.network {
-            LiquidNetwork::Mainnet => None,
-            LiquidNetwork::Testnet => {
-                Some((&self.client, boltz_client::network::Chain::LiquidTestnet))
-            }
-        };
-        let refund_tx_id = refund_tx.broadcast(&tx, &self.electrum_config, is_lowball)?;
-=======
         )
     }
 
@@ -532,7 +517,6 @@
         output_address: &str,
         current_height: u32,
     ) -> Result<String, PaymentError> {
->>>>>>> 5dca0686
         info!(
             "Initiating non cooperative refund for Chain Swap {}",
             &swap.id
@@ -564,26 +548,9 @@
             swap_script,
             &refund_keypair,
             broadcast_fees_sat,
-<<<<<<< HEAD
-            None,
-        )?;
-        let is_lowball = match self.config.network {
-            LiquidNetwork::Mainnet => None,
-            LiquidNetwork::Testnet => {
-                Some((&self.client, boltz_client::network::Chain::LiquidTestnet))
-            }
-        };
-        let refund_tx_id = refund_tx.broadcast(&tx, &self.electrum_config, is_lowball)?;
-        info!(
-            "Successfully broadcast non-cooperative refund for swap-in {}",
-            swap.id
-        );
-        Ok(refund_tx_id)
-=======
             output_address,
             current_height,
         )
->>>>>>> 5dca0686
     }
 
     /// Get claim tx details which includes the preimage as a proof of payment.
