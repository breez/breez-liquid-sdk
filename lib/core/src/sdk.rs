--- conflicted
+++ resolved
@@ -644,21 +644,12 @@
             .ok_or(PaymentError::InvalidPreimage)
     }
 
-<<<<<<< HEAD
-    fn new_refund_tx(
+   async fn new_refund_tx(
         &self,
         swap_id: &str,
         swap_script: &LBtcSwapScriptV2,
     ) -> Result<LBtcSwapTxV2, PaymentError> {
         let output_address = self.next_unused_address()?.to_string();
-=======
-    async fn new_refund_tx(
-        &self,
-        swap_script: &LBtcSwapScriptV2,
-    ) -> Result<LBtcSwapTxV2, PaymentError> {
-        let wallet = self.lwk_wollet.lock().await;
-        let output_address = wallet.address(Some(0))?.address().to_string();
->>>>>>> 6ef57016
         let network_config = self.network_config();
         Ok(LBtcSwapTxV2::new_refund(
             swap_script.clone(),
@@ -676,11 +667,7 @@
         keypair: &Keypair,
         amount_sat: u64,
     ) -> Result<String, PaymentError> {
-<<<<<<< HEAD
-        let refund_tx = self.new_refund_tx(swap_id, swap_script)?;
-=======
-        let refund_tx = self.new_refund_tx(swap_script).await?;
->>>>>>> 6ef57016
+        let refund_tx = self.new_refund_tx(swap_id, swap_script).await?;
 
         let broadcast_fees_sat =
             Amount::from_sat(self.get_broadcast_fee_estimation(amount_sat).await?);
@@ -757,11 +744,7 @@
     ) -> Result<(), PaymentError> {
         debug!("Claim is pending for swap-in {swap_id}. Initiating cooperative claim");
         let client = self.boltz_client_v2();
-<<<<<<< HEAD
-        let refund_tx = self.new_refund_tx(swap_id, swap_script)?;
-=======
-        let refund_tx = self.new_refund_tx(swap_script).await?;
->>>>>>> 6ef57016
+        let refund_tx = self.new_refund_tx(swap_id, swap_script).await?;
 
         let claim_tx_response = client.get_claim_tx_details(&swap_id.to_string())?;
         debug!("Received claim tx details: {:?}", &claim_tx_response);
