use std::time::Instant;
<<<<<<< HEAD
use std::{fs, path::PathBuf, str::FromStr, sync::Arc, time::Duration};
=======
use std::{
    fs,
    path::PathBuf,
    str::FromStr,
    sync::Arc,
    time::{Duration, UNIX_EPOCH},
};
>>>>>>> e0322c39

use anyhow::{anyhow, Result};
use boltz_client::lightning_invoice::Bolt11InvoiceDescription;
use boltz_client::network::Chain;
use boltz_client::swaps::boltzv2;
use boltz_client::ToHex;
use boltz_client::{
    network::electrum::ElectrumConfig,
    swaps::{
        boltz::{RevSwapStates, SubSwapStates},
        boltzv2::*,
        liquidv2::LBtcSwapTxV2,
    },
    util::secrets::{LiquidSwapKey, Preimage, SwapKey},
    Amount, Bolt11Invoice, ElementsAddress, Keypair, LBtcSwapScriptV2,
};
use log::{debug, error, info, warn};
use lwk_common::{singlesig_desc, Signer, Singlesig};
use lwk_signer::{AnySigner, SwSigner};
use lwk_wollet::bitcoin::Witness;
use lwk_wollet::elements::{LockTime, LockTime::*};
use lwk_wollet::hashes::{sha256, Hash};
use lwk_wollet::{
    elements::{Address, Transaction},
    BlockchainBackend, ElectrumClient, ElectrumUrl, ElementsNetwork, FsPersister,
    Wollet as LwkWollet, WolletDescriptor,
};
<<<<<<< HEAD
use tokio::net::TcpStream;
=======
>>>>>>> e0322c39
use tokio::sync::{watch, Mutex, RwLock};

use crate::error::LiquidSdkError;
use crate::model::PaymentState::*;
use crate::{
    boltz_status_stream::BoltzStatusStream,
    ensure_sdk,
    error::{LiquidSdkResult, PaymentError},
    event::EventManager,
    get_invoice_amount,
    model::*,
    persist::Persister,
    utils,
};

/// Claim tx feerate, in sats per vbyte.
/// Since the  Liquid blocks are consistently empty for now, we hardcode the minimum feerate.
pub const LIQUID_CLAIM_TX_FEERATE_MSAT: f32 = 100.0;

pub const DEFAULT_DATA_DIR: &str = ".data";

pub struct LiquidSdk {
    electrum_url: ElectrumUrl,
    network: Network,
    /// LWK Wollet, a watch-only Liquid wallet for this instance
    lwk_wollet: Arc<Mutex<LwkWollet>>,
    /// LWK Signer, for signing Liquid transactions
    lwk_signer: SwSigner,
    persister: Arc<Persister>,
    data_dir_path: String,
    event_manager: Arc<EventManager>,
    status_stream: Arc<BoltzStatusStream>,
    is_started: RwLock<bool>,
    shutdown_sender: watch::Sender<()>,
    shutdown_receiver: watch::Receiver<()>,
}

impl LiquidSdk {
    pub async fn connect(req: ConnectRequest) -> Result<Arc<LiquidSdk>> {
        let is_mainnet = req.network == Network::Mainnet;
        let signer = SwSigner::new(&req.mnemonic, is_mainnet)?;
        let descriptor = LiquidSdk::get_descriptor(&signer, req.network)?;

        let sdk = LiquidSdk::new(LiquidSdkOptions {
            signer,
            descriptor,
            electrum_url: None,
            data_dir_path: req.data_dir,
            network: req.network,
        })?;
        sdk.start().await?;

        Ok(sdk)
    }

    fn new(opts: LiquidSdkOptions) -> Result<Arc<Self>> {
        let network = opts.network;
        let elements_network: ElementsNetwork = opts.network.into();
        let electrum_url = opts.get_electrum_url();
        let data_dir_path = opts.data_dir_path.unwrap_or(DEFAULT_DATA_DIR.to_string());

        let lwk_persister = FsPersister::new(&data_dir_path, network.into(), &opts.descriptor)?;
        let lwk_wollet = LwkWollet::new(elements_network, lwk_persister, opts.descriptor)?;

        fs::create_dir_all(&data_dir_path)?;

        let persister = Arc::new(Persister::new(&data_dir_path, network)?);
        persister.init()?;

        let event_manager = Arc::new(EventManager::new());
        let status_stream = Arc::new(BoltzStatusStream::new(
            Self::boltz_url_v2(network),
            persister.clone(),
        ));
        let (shutdown_sender, shutdown_receiver) = watch::channel::<()>(());

        let sdk = Arc::new(LiquidSdk {
            lwk_wollet: Arc::new(Mutex::new(lwk_wollet)),
            network,
            electrum_url,
            lwk_signer: opts.signer,
            persister,
            data_dir_path,
            event_manager,
            status_stream,
            is_started: RwLock::new(false),
            shutdown_sender,
            shutdown_receiver,
        });

        Ok(sdk)
    }

    /// Starts an SDK instance.
    ///
    /// Internal method. Should only be called once per instance.
    /// Should only be called as part of [LiquidSdk::connect].
    async fn start(self: &Arc<LiquidSdk>) -> LiquidSdkResult<()> {
        let mut is_started = self.is_started.write().await;
        let start_ts = Instant::now();
        self.start_background_tasks().await?;
        *is_started = true;

        let start_duration = start_ts.elapsed();
        info!("Liquid SDK initialized in: {start_duration:?}");
        Ok(())
    }

    /// Starts background tasks.
    ///
    /// Internal method. Should only be used as part of [LiquidSdk::start].
    async fn start_background_tasks(self: &Arc<LiquidSdk>) -> LiquidSdkResult<()> {
        // Periodically run sync() in the background
        let sdk_clone = self.clone();
        let mut shutdown_rx_sync_loop = self.shutdown_receiver.clone();
        tokio::spawn(async move {
            loop {
                _ = sdk_clone.sync().await;

                tokio::select! {
                    _ = tokio::time::sleep(Duration::from_secs(30)) => {}
                    _ = shutdown_rx_sync_loop.changed() => {
                        info!("Received shutdown signal, exiting periodic sync loop");
                        return;
                    }
                }
            }
        });

        self.status_stream
            .clone()
            .track_pending_swaps(self.shutdown_receiver.clone())
            .await;

        self.track_swap_updates(self.shutdown_receiver.clone())
            .await;

        Ok(())
    }

    async fn ensure_is_started(&self) -> LiquidSdkResult<()> {
        let is_started = self.is_started.read().await;
        ensure_sdk!(*is_started, LiquidSdkError::NotStarted);
        Ok(())
    }

    /// Trigger the stopping of background threads for this SDK instance.
    pub async fn disconnect(&self) -> LiquidSdkResult<()> {
        self.ensure_is_started().await?;

        let mut is_started = self.is_started.write().await;
        self.shutdown_sender
            .send(())
            .map_err(|e| LiquidSdkError::Generic {
                err: format!("Shutdown failed: {e}"),
            })?;
        *is_started = false;
        Ok(())
    }

    async fn track_swap_updates(self: &Arc<LiquidSdk>, mut shutdown: watch::Receiver<()>) {
        let cloned = self.clone();
        tokio::spawn(async move {
            let mut updates_stream = cloned.status_stream.subscribe_swap_updates();
            loop {
                tokio::select! {
                    _ = shutdown.changed() => {
                        info!("Received shutdown signal, exiting swap updates loop");
                        return;
                    },
                    update = updates_stream.recv() => match update {
                        Ok(boltzv2::Update { id, status }) => {
                            let _ = cloned.sync().await;

                            if let Ok(_) = cloned.try_handle_send_swap_boltz_status(&status, &id).await
                            {
                                info!("Handled send swap update");
                            } else if let Ok(_) = cloned
                                .try_handle_receive_swap_boltz_status(&status, &id)
                                .await
                            {
                                info!("Handled receive swap update");
                            } else {
                                warn!("Unhandled swap {id}: {status}")
                            }
                        }
                        Err(e) => error!("Received stream error: {e:?}"),
                    }
                }
            }
        });
    }

    async fn notify_event_listeners(&self, e: LiquidSdkEvent) -> Result<()> {
        self.event_manager.notify(e).await;
        Ok(())
    }

    pub async fn add_event_listener(
        &self,
        listener: Box<dyn EventListener>,
    ) -> LiquidSdkResult<String> {
        Ok(self.event_manager.add(listener).await?)
    }

    pub async fn remove_event_listener(&self, id: String) -> LiquidSdkResult<()> {
        self.event_manager.remove(id).await;
        Ok(())
    }

    fn get_descriptor(signer: &SwSigner, network: Network) -> Result<WolletDescriptor> {
        let is_mainnet = network == Network::Mainnet;
        let descriptor_str = singlesig_desc(
            signer,
            Singlesig::Wpkh,
            lwk_common::DescriptorBlindingKey::Slip77,
            is_mainnet,
        )
        .map_err(|e| anyhow!("Invalid descriptor: {e}"))?;
        Ok(descriptor_str.parse()?)
    }

    fn validate_state_transition(
        from_state: PaymentState,
        to_state: PaymentState,
    ) -> Result<(), PaymentError> {
        match (from_state, to_state) {
            (_, Created) => Err(PaymentError::Generic {
                err: "Cannot transition to Created state".to_string(),
            }),

            (Created | Pending, Pending) => Ok(()),
            (Complete | Failed, Pending) => Err(PaymentError::Generic {
                err: format!("Cannot transition from {from_state:?} to Pending state"),
            }),

            (Created | Pending, Complete) => Ok(()),
            (Complete | Failed, Complete) => Err(PaymentError::Generic {
                err: format!("Cannot transition from {from_state:?} to Complete state"),
            }),

            (_, Failed) => Ok(()),
        }
    }

    /// Transitions a Receive swap to a new state
    pub(crate) async fn try_handle_receive_swap_update(
        &self,
        swap_id: &str,
        to_state: PaymentState,
        claim_tx_id: Option<&str>,
    ) -> Result<(), PaymentError> {
        info!(
            "Transitioning Receive swap {swap_id} to {to_state:?} (claim_tx_id = {claim_tx_id:?})"
        );

        let swap = self
            .persister
            .fetch_receive_swap(swap_id)
            .map_err(|_| PaymentError::PersistError)?
            .ok_or(PaymentError::Generic {
                err: format!("Receive Swap not found {swap_id}"),
            })?;
        let payment_id = claim_tx_id.map(|c| c.to_string()).or(swap.claim_tx_id);

        Self::validate_state_transition(swap.state, to_state)?;
        self.persister
            .try_handle_receive_swap_update(swap_id, to_state, claim_tx_id)?;

        Ok(self.emit_payment_updated(payment_id).await?)
    }

    /// Transitions a Send swap to a new state
    pub(crate) async fn try_handle_send_swap_update(
        &self,
        swap_id: &str,
        to_state: PaymentState,
        preimage: Option<&str>,
        lockup_tx_id: Option<&str>,
        refund_tx_id: Option<&str>,
    ) -> Result<(), PaymentError> {
        info!("Transitioning Send swap {swap_id} to {to_state:?} (lockup_tx_id = {lockup_tx_id:?}, refund_tx_id = {refund_tx_id:?})");

        let swap: SendSwap = self
            .persister
            .fetch_send_swap(swap_id)
            .map_err(|_| PaymentError::PersistError)?
            .ok_or(PaymentError::Generic {
                err: format!("Send Swap not found {swap_id}"),
            })?;
        let payment_id = lockup_tx_id.map(|c| c.to_string()).or(swap.lockup_tx_id);

        Self::validate_state_transition(swap.state, to_state)?;
        self.persister.try_handle_send_swap_update(
            swap_id,
            to_state,
            preimage,
            lockup_tx_id,
            refund_tx_id,
        )?;
        Ok(self.emit_payment_updated(payment_id).await?)
    }

    async fn emit_payment_updated(&self, payment_id: Option<String>) -> Result<()> {
        if let Some(id) = payment_id {
            match self.persister.get_payment(id.clone())? {
                Some(payment) => {
                    match payment.status {
                        Complete => {
                            self.notify_event_listeners(LiquidSdkEvent::PaymentSucceed {
                                details: payment,
                            })
                            .await?
                        }
                        Pending => {
                            // The swap state has changed to Pending
                            match payment.swap_id.clone() {
                                Some(swap_id) => match payment.payment_type {
                                    PaymentType::Receive => {
                                        match self.persister.fetch_receive_swap(&swap_id)? {
                                            Some(swap) => match swap.claim_tx_id {
                                                Some(_) => {
                                                    // The claim tx has now been broadcast
                                                    self.notify_event_listeners(
                                                        LiquidSdkEvent::PaymentWaitingConfirmation {
                                                            details: payment,
                                                        },
                                                    )
                                                    .await?
                                                }
                                                None => {
                                                    // The lockup tx is in the mempool/confirmed
                                                    self.notify_event_listeners(
                                                        LiquidSdkEvent::PaymentPending {
                                                            details: payment,
                                                        },
                                                    )
                                                    .await?
                                                }
                                            },
                                            None => debug!("Swap not found: {swap_id}"),
                                        }
                                    }
                                    PaymentType::Send => {
                                        match self.persister.fetch_send_swap(&swap_id)? {
                                            Some(swap) => match swap.refund_tx_id {
                                                Some(_) => {
                                                    // The refund tx has now been broadcast
                                                    self.notify_event_listeners(
                                                        LiquidSdkEvent::PaymentRefundPending {
                                                            details: payment,
                                                        },
                                                    )
                                                    .await?
                                                }
                                                None => {
                                                    // The lockup tx is in the mempool/confirmed
                                                    self.notify_event_listeners(
                                                        LiquidSdkEvent::PaymentPending {
                                                            details: payment,
                                                        },
                                                    )
                                                    .await?
                                                }
                                            },
                                            None => debug!("Swap not found: {swap_id}"),
                                        }
                                    }
                                },
                                None => debug!("Payment has no swap id"),
                            }
                        }
                        Failed => match payment.payment_type {
                            PaymentType::Receive => {
                                self.notify_event_listeners(LiquidSdkEvent::PaymentFailed {
                                    details: payment,
                                })
                                .await?
                            }
                            PaymentType::Send => {
                                // The refund tx is confirmed
                                self.notify_event_listeners(LiquidSdkEvent::PaymentRefunded {
                                    details: payment,
                                })
                                .await?
                            }
                        },
                        _ => (),
                    };
                }
                None => debug!("Payment not found: {id}"),
            }
        }
        Ok(())
    }

    /// Handles status updates from Boltz for Receive swaps
    pub(crate) async fn try_handle_receive_swap_boltz_status(
        &self,
        swap_state: &str,
        id: &str,
    ) -> Result<()> {
        let receive_swap = self
            .persister
            .fetch_receive_swap(id)?
            .ok_or(anyhow!("No ongoing Receive Swap found for ID {id}"))?;

        info!("Handling Receive Swap transition to {swap_state:?} for swap {id}");

        match RevSwapStates::from_str(swap_state) {
            Ok(RevSwapStates::SwapExpired
            | RevSwapStates::InvoiceExpired
            | RevSwapStates::TransactionFailed
            | RevSwapStates::TransactionRefunded) => {
                error!("Swap {id} entered into an unrecoverable state: {swap_state:?}");
                self.try_handle_receive_swap_update(id, Failed, None).await?;
                Ok(())
            }

            // The lockup tx is in the mempool and we accept 0-conf => try to claim
            // TODO Add 0-conf preconditions check: https://github.com/breez/breez-liquid-sdk/issues/187
            Ok(RevSwapStates::TransactionMempool
            // The lockup tx is confirmed => try to claim
            | RevSwapStates::TransactionConfirmed) => {
                match receive_swap.claim_tx_id {
                    Some(claim_tx_id) => {
                        warn!("Claim tx for Receive Swap {id} was already broadcast: txid {claim_tx_id}")
                    }
                    None => match self.try_claim(&receive_swap).await {
                        Ok(()) => {}
                        Err(err) => match err {
                            PaymentError::AlreadyClaimed => warn!("Funds already claimed for Receive Swap {id}"),
                            _ => error!("Claim for Receive Swap {id} failed: {err}")
                        }
                    },
                }
                Ok(())
            }

            Ok(_) => {
                debug!("Unhandled state for Receive Swap {id}: {swap_state}");
                Ok(())
            },

            _ => Err(anyhow!("Invalid RevSwapState for Receive Swap {id}: {swap_state}")),
        }
    }

    /// Handles status updates from Boltz for Send swaps
    pub(crate) async fn try_handle_send_swap_boltz_status(
        &self,
        swap_state: &str,
        id: &str,
    ) -> Result<()> {
        let ongoing_send_swap = self
            .persister
            .fetch_send_swap(id)?
            .ok_or(anyhow!("No ongoing Send Swap found for ID {id}"))?;

        info!("Handling Send Swap transition to {swap_state:?} for swap {id}");

        // See https://docs.boltz.exchange/v/api/lifecycle#normal-submarine-swaps
        match SubSwapStates::from_str(swap_state) {
            // Boltz has locked the HTLC, we proceed with locking up the funds
            Ok(SubSwapStates::InvoiceSet) => {
                match (
                    ongoing_send_swap.state,
                    ongoing_send_swap.lockup_tx_id.clone(),
                ) {
                    (PaymentState::Created, None) => {
                        let create_response = ongoing_send_swap.get_boltz_create_response()?;
                        let lockup_tx_id = self.lockup_funds(id, &create_response).await?;

                        // We insert a pseudo-lockup-tx in case LWK fails to pick up the new mempool tx for a while
                        // This makes the tx known to the SDK (get_info, list_payments) instantly
                        self.persister.insert_or_update_payment(PaymentTxData {
                            tx_id: lockup_tx_id.clone(),
                            timestamp: None,
                            amount_sat: ongoing_send_swap.payer_amount_sat,
                            payment_type: PaymentType::Send,
                            is_confirmed: false,
                        })?;

                        self.try_handle_send_swap_update(
                            id,
                            Pending,
                            None,
                            Some(&lockup_tx_id),
                            None,
                        )
                        .await?;
                    }
                    (_, Some(lockup_tx_id)) => warn!(
                        "Lockup tx for Send Swap {id} was already broadcast: txid {lockup_tx_id}"
                    ),
                    (state, _) => {
                        debug!("Send Swap {id} is in an invalid state for {swap_state}: {state:?}")
                    }
                }
                Ok(())
            }

            // Boltz has detected the lockup in the mempool, we can speed up
            // the claim by doing so cooperatively
            Ok(SubSwapStates::TransactionClaimPending) => {
                let keypair = ongoing_send_swap.get_refund_keypair()?;
                let swap_script = LBtcSwapScriptV2::submarine_from_swap_resp(
                    &ongoing_send_swap.get_boltz_create_response()?,
                    keypair.public_key().into(),
                )
                .map_err(|e| {
                    anyhow!("Could not rebuild refund details for Send Swap {id}: {e:?}")
                })?;

                self.cooperate_send_swap_claim(
                    id,
                    &swap_script,
                    &ongoing_send_swap.invoice,
                    &keypair,
                )
                .await
                .map_err(|e| anyhow!("Could not post claim details. Err: {e:?}"))?;

                Ok(())
            }

            Ok(SubSwapStates::TransactionClaimed) => {
                debug!("Send Swap {id} has been claimed");
                let preimage =
                    self.get_preimage_from_script_path_claim_spend(&ongoing_send_swap)?;
                self.validate_send_swap_preimage(id, &ongoing_send_swap.invoice, &preimage)
                    .await?;
                Ok(())
            }

            // If swap state is unrecoverable, either:
            // 1. Boltz failed to pay
            // 2. The swap has expired (>24h)
            // 3. Lockup failed (we sent too little funds)
            // We initiate a cooperative refund, and then fallback to a regular one
            Ok(
                SubSwapStates::TransactionLockupFailed
                | SubSwapStates::InvoiceFailedToPay
                | SubSwapStates::SwapExpired,
            ) => {
                match ongoing_send_swap.refund_tx_id {
                    Some(refund_tx_id) => warn!(
                        "Refund tx for Send Swap {id} was already broadcast: txid {refund_tx_id}"
                    ),
                    None => {
                        warn!("Send Swap {id} is in an unrecoverable state: {swap_state:?}");

                        let refund_tx_id = self.try_refund(&ongoing_send_swap).await?;
                        info!("Broadcast refund tx for Send Swap {id}. Tx id: {refund_tx_id}");
                        self.try_handle_send_swap_update(
                            id,
                            Pending,
                            None,
                            None,
                            Some(&refund_tx_id),
                        )
                        .await?;
                    }
                }
                Ok(())
            }

            Ok(_) => {
                debug!("Unhandled state for Send Swap {id}: {swap_state}");
                Ok(())
            }

            _ => Err(anyhow!(
                "Invalid SubSwapState for Send Swap {id}: {swap_state}"
            )),
        }
    }

    /// Gets the next unused onchain Liquid address
    async fn next_unused_address(&self) -> Result<Address, lwk_wollet::Error> {
        let lwk_wollet = self.lwk_wollet.lock().await;
        Ok(lwk_wollet.address(None)?.address().clone())
    }

    pub async fn get_info(&self, req: GetInfoRequest) -> Result<GetInfoResponse> {
        self.ensure_is_started().await?;

        debug!("next_unused_address: {}", self.next_unused_address().await?);
        if req.with_scan {
            self.sync().await?;
        }

        let mut pending_send_sat = 0;
        let mut pending_receive_sat = 0;
        let mut confirmed_sent_sat = 0;
        let mut confirmed_received_sat = 0;

        for p in self.list_payments().await? {
            match p.payment_type {
                PaymentType::Send => match p.status {
                    Complete => confirmed_sent_sat += p.amount_sat,
                    Failed => {
                        confirmed_sent_sat += p.amount_sat;
                        confirmed_received_sat += p.refund_tx_amount_sat.unwrap_or_default();
                    }
                    Pending => match p.refund_tx_amount_sat {
                        Some(refund_tx_amount_sat) => {
                            confirmed_sent_sat += p.amount_sat;
                            pending_receive_sat += refund_tx_amount_sat;
                        }
                        None => pending_send_sat += p.amount_sat,
                    },
                    Created => pending_send_sat += p.amount_sat,
                },
                PaymentType::Receive => match p.status {
                    Complete => confirmed_received_sat += p.amount_sat,
                    Failed => {}
                    _ => pending_receive_sat += p.amount_sat,
                },
            }
        }

        Ok(GetInfoResponse {
            balance_sat: confirmed_received_sat - confirmed_sent_sat - pending_send_sat,
            pending_send_sat,
            pending_receive_sat,
            pubkey: self.lwk_signer.xpub().public_key.to_string(),
        })
    }

    pub(crate) fn boltz_client_v2(&self) -> BoltzApiClientV2 {
        BoltzApiClientV2::new(Self::boltz_url_v2(self.network))
    }

    pub(crate) fn boltz_url_v2(network: Network) -> &'static str {
        match network {
            Network::Testnet => BOLTZ_TESTNET_URL_V2,
            Network::Mainnet => BOLTZ_MAINNET_URL_V2,
        }
    }

    fn network_config(&self) -> ElectrumConfig {
        ElectrumConfig::new(
            self.network.into(),
            &self.electrum_url.to_string(),
            true,
            true,
            100,
        )
    }

    async fn build_tx(
        &self,
        fee_rate: Option<f32>,
        recipient_address: &str,
        amount_sat: u64,
    ) -> Result<Transaction, PaymentError> {
        let lwk_wollet = self.lwk_wollet.lock().await;
        let mut pset = lwk_wollet::TxBuilder::new(self.network.into())
            .add_lbtc_recipient(
                &ElementsAddress::from_str(recipient_address).map_err(|e| {
                    PaymentError::Generic {
                        err: format!(
                            "Recipient address {recipient_address} is not a valid ElementsAddress: {e:?}"
                        ),
                    }
                })?,
                amount_sat,
            )?
            .fee_rate(fee_rate)
            .finish(&lwk_wollet)?;
        let signer = AnySigner::Software(self.lwk_signer.clone());
        signer.sign(&mut pset)?;
        Ok(lwk_wollet.finalize(&mut pset)?)
    }

    fn validate_invoice(&self, invoice: &str) -> Result<Bolt11Invoice, PaymentError> {
        let invoice = invoice
            .trim()
            .parse::<Bolt11Invoice>()
            .map_err(|_| PaymentError::InvalidInvoice)?;

        match (invoice.network().to_string().as_str(), self.network) {
            ("bitcoin", Network::Mainnet) => {}
            ("testnet", Network::Testnet) => {}
            _ => return Err(PaymentError::InvalidInvoice),
        }

        ensure_sdk!(!invoice.is_expired(), PaymentError::InvalidInvoice);

        Ok(invoice)
    }

    fn validate_submarine_pairs(
        client: &BoltzApiClientV2,
        receiver_amount_sat: u64,
    ) -> Result<SubmarinePair, PaymentError> {
        let lbtc_pair = client
            .get_submarine_pairs()?
            .get_lbtc_to_btc_pair()
            .ok_or(PaymentError::PairsNotFound)?;

        lbtc_pair.limits.within(receiver_amount_sat)?;

        let fees_sat = lbtc_pair.fees.total(receiver_amount_sat);

        ensure_sdk!(
            receiver_amount_sat > fees_sat,
            PaymentError::AmountOutOfRange
        );

        Ok(lbtc_pair)
    }

    async fn get_broadcast_fee_estimation(&self, amount_sat: u64) -> Result<u64> {
        // TODO Replace this with own address when LWK supports taproot
        //  https://github.com/Blockstream/lwk/issues/31
        let temp_p2tr_addr = match self.network {
            Network::Mainnet => "lq1pqvzxvqhrf54dd4sny4cag7497pe38252qefk46t92frs7us8r80ja9ha8r5me09nn22m4tmdqp5p4wafq3s59cql3v9n45t5trwtxrmxfsyxjnstkctj",
            Network::Testnet => "tlq1pq0wqu32e2xacxeyps22x8gjre4qk3u6r70pj4r62hzczxeyz8x3yxucrpn79zy28plc4x37aaf33kwt6dz2nn6gtkya6h02mwpzy4eh69zzexq7cf5y5"
        };

        // Create a throw-away tx similar to the lockup tx, in order to estimate fees
        Ok(self
            .build_tx(None, temp_p2tr_addr, amount_sat)
            .await?
            .all_fees()
            .values()
            .sum())
    }

    pub async fn prepare_send_payment(
        &self,
        req: &PrepareSendRequest,
    ) -> Result<PrepareSendResponse, PaymentError> {
        self.ensure_is_started().await?;

        let invoice = self.validate_invoice(&req.invoice)?;
        let receiver_amount_sat = invoice
            .amount_milli_satoshis()
            .ok_or(PaymentError::AmountOutOfRange)?
            / 1000;

        let client = self.boltz_client_v2();
        let lbtc_pair = Self::validate_submarine_pairs(&client, receiver_amount_sat)?;

        let broadcast_fees_sat = self
            .get_broadcast_fee_estimation(receiver_amount_sat)
            .await?;

        Ok(PrepareSendResponse {
            invoice: req.invoice.clone(),
            fees_sat: lbtc_pair.fees.total(receiver_amount_sat) + broadcast_fees_sat,
        })
    }

    fn verify_payment_hash(preimage: &str, invoice: &str) -> Result<(), PaymentError> {
        let preimage = Preimage::from_str(preimage)?;
        let preimage_hash = preimage.sha256.to_string();
        let invoice = Bolt11Invoice::from_str(invoice).map_err(|_| PaymentError::InvalidInvoice)?;
        let invoice_payment_hash = invoice.payment_hash();

        (invoice_payment_hash.to_string() == preimage_hash)
            .then_some(())
            .ok_or(PaymentError::InvalidPreimage)
    }

    async fn new_refund_tx(
        &self,
        swap_id: &str,
        swap_script: &LBtcSwapScriptV2,
    ) -> Result<LBtcSwapTxV2, PaymentError> {
        let output_address = self.next_unused_address().await?.to_string();
        let network_config = self.network_config();
        Ok(LBtcSwapTxV2::new_refund(
            swap_script.clone(),
            &output_address,
            &network_config,
            Self::boltz_url_v2(self.network).to_string(),
            swap_id.to_string(),
        )?)
    }

    async fn try_refund_cooperative(
        &self,
        swap: &SendSwap,
        refund_tx: &LBtcSwapTxV2,
        broadcast_fees_sat: Amount,
        is_lowball: Option<(&BoltzApiClientV2, Chain)>,
    ) -> Result<String, PaymentError> {
        info!("Initiating cooperative refund for Send Swap {}", &swap.id);
        let tx = refund_tx.sign_refund(
            &swap.get_refund_keypair()?,
            broadcast_fees_sat,
            Some((&self.boltz_client_v2(), &swap.id)),
        )?;

        let refund_tx_id = refund_tx.broadcast(&tx, &self.network_config(), is_lowball)?;
        info!(
            "Successfully broadcast cooperative refund for Send Swap {}",
            &swap.id
        );
        Ok(refund_tx_id.clone())
    }

    async fn try_refund_non_cooperative(
        &self,
        swap: &SendSwap,
        swap_script: &LBtcSwapScriptV2,
        refund_tx: LBtcSwapTxV2,
        broadcast_fees_sat: Amount,
        is_lowball: Option<(&BoltzApiClientV2, Chain)>,
    ) -> Result<String, PaymentError> {
        info!(
            "Initiating non-cooperative refund for Send Swap {}",
            &swap.id
        );

        let current_height = self.lwk_wollet.lock().await.tip().height();
        let locktime_from_height =
            LockTime::from_height(current_height).map_err(|e| PaymentError::Generic {
                err: format!("Cannot convert current block height to lock time: {e:?}"),
            })?;

        info!("locktime info: locktime_from_height = {locktime_from_height:?},  swap_script.locktime = {:?}",  swap_script.locktime);
        let is_locktime_satisfied = match (locktime_from_height, swap_script.locktime) {
            (Blocks(n), Blocks(lock_time)) => n >= lock_time,
            (Seconds(n), Seconds(lock_time)) => n >= lock_time,
            _ => false, // Not using the same units
        };
        if !is_locktime_satisfied {
            return Err(PaymentError::Generic {
                err: format!(
                    "Cannot refund non-cooperatively. Lock time not elapsed yet. Current tip: {:?}. Script lock time: {:?}",
                    locktime_from_height, swap_script.locktime
                )
            });
        }

        let tx = refund_tx.sign_refund(&swap.get_refund_keypair()?, broadcast_fees_sat, None)?;
        let refund_tx_id = refund_tx.broadcast(&tx, &self.network_config(), is_lowball)?;
        info!(
            "Successfully broadcast non-cooperative refund for Send Swap {}",
            swap.id
        );
        Ok(refund_tx_id)
    }

    async fn try_refund(&self, swap: &SendSwap) -> Result<String, PaymentError> {
        let id = &swap.id;
        let swap_script = LBtcSwapScriptV2::submarine_from_swap_resp(
            &swap.get_boltz_create_response()?,
            swap.get_refund_keypair()?.public_key().into(),
        )
        .map_err(|e| anyhow!("Could not rebuild refund details for Send Swap {id}: {e:?}"))?;

        let refund_tx = self.new_refund_tx(&swap.id, &swap_script).await?;
        let amount_sat = get_invoice_amount!(swap.invoice);
        let broadcast_fees_sat =
            Amount::from_sat(self.get_broadcast_fee_estimation(amount_sat).await?);
        let client = self.boltz_client_v2();
        let is_lowball = match self.network {
            Network::Mainnet => None,
            Network::Testnet => Some((&client, boltz_client::network::Chain::LiquidTestnet)),
        };

        match self
            .try_refund_cooperative(swap, &refund_tx, broadcast_fees_sat, is_lowball)
            .await
        {
            Ok(res) => Ok(res),
            Err(e) => {
                warn!("Cooperative refund failed: {:?}", e);
                self.try_refund_non_cooperative(
                    swap,
                    &swap_script,
                    refund_tx,
                    broadcast_fees_sat,
                    is_lowball,
                )
                .await
            }
        }
    }

    /// Check if the provided preimage matches our invoice. If so, mark the Send payment as [Complete].
    async fn validate_send_swap_preimage(
        &self,
        swap_id: &str,
        invoice: &str,
        preimage: &str,
    ) -> Result<(), PaymentError> {
        Self::verify_payment_hash(preimage, invoice)?;
        info!("Preimage is valid for Send Swap {swap_id}");
        self.try_handle_send_swap_update(swap_id, Complete, Some(preimage), None, None)
            .await
    }

    /// Interact with Boltz to assist in them doing a cooperative claim
    async fn cooperate_send_swap_claim(
        &self,
        swap_id: &str,
        swap_script: &LBtcSwapScriptV2,
        invoice: &str,
        keypair: &Keypair,
    ) -> Result<(), PaymentError> {
        debug!("Claim is pending for Send Swap {swap_id}. Initiating cooperative claim");
        let client = self.boltz_client_v2();
        let refund_tx = self.new_refund_tx(swap_id, swap_script).await?;

        let claim_tx_response = client.get_claim_tx_details(&swap_id.to_string())?;
        debug!("Received claim tx details: {:?}", &claim_tx_response);

        self.validate_send_swap_preimage(swap_id, invoice, &claim_tx_response.preimage)
            .await?;

        let (partial_sig, pub_nonce) =
            refund_tx.submarine_partial_sig(keypair, &claim_tx_response)?;

        client.post_claim_tx_details(&swap_id.to_string(), pub_nonce, partial_sig)?;
        debug!("Successfully sent claim details for Send Swap {swap_id}");
        Ok(())
    }

    async fn lockup_funds(
        &self,
        swap_id: &str,
        create_response: &CreateSubmarineResponse,
    ) -> Result<String, PaymentError> {
        debug!(
            "Initiated Send Swap: send {} sats to liquid address {}",
            create_response.expected_amount, create_response.address
        );

        let lockup_tx = self
            .build_tx(
                None,
                &create_response.address,
                create_response.expected_amount,
            )
            .await?;

        let electrum_client = ElectrumClient::new(&self.electrum_url)?;
        let lockup_tx_id = electrum_client.broadcast(&lockup_tx)?.to_string();

        debug!(
            "Successfully broadcast lockup transaction for Send Swap {swap_id}. Lockup tx id: {lockup_tx_id}"
        );
        Ok(lockup_tx_id)
    }

    pub async fn send_payment(
        &self,
        req: &PrepareSendResponse,
    ) -> Result<SendPaymentResponse, PaymentError> {
        self.ensure_is_started().await?;

        self.validate_invoice(&req.invoice)?;
        let receiver_amount_sat = get_invoice_amount!(req.invoice);

        let client = self.boltz_client_v2();
        let lbtc_pair = Self::validate_submarine_pairs(&client, receiver_amount_sat)?;
        let broadcast_fees_sat = self
            .get_broadcast_fee_estimation(receiver_amount_sat)
            .await?;
        ensure_sdk!(
            req.fees_sat == lbtc_pair.fees.total(receiver_amount_sat) + broadcast_fees_sat,
            PaymentError::InvalidOrExpiredFees
        );

        let keypair = utils::generate_keypair();
        let refund_public_key = boltz_client::PublicKey {
            compressed: true,
            inner: keypair.public_key(),
        };

        let create_response = client.post_swap_req(&CreateSubmarineRequest {
            from: "L-BTC".to_string(),
            to: "BTC".to_string(),
            invoice: req.invoice.to_string(),
            refund_public_key,
            pair_hash: Some(lbtc_pair.hash),
            referral_id: None,
        })?;

        let swap_id = &create_response.id;
        let create_response_json = SendSwap::from_boltz_struct_to_json(&create_response, swap_id)?;

        let payer_amount_sat = req.fees_sat + receiver_amount_sat;
        let swap = SendSwap {
            id: swap_id.clone(),
            invoice: req.invoice.clone(),
            payer_amount_sat,
            receiver_amount_sat,
            create_response_json,
            lockup_tx_id: None,
            refund_tx_id: None,
            created_at: utils::now(),
            state: PaymentState::Created,
            refund_private_key: keypair.display_secret().to_string(),
        };
        self.persister.insert_send_swap(&swap)?;

        let mut events_stream = self.event_manager.subscribe();
        self.status_stream.track_swap_id(swap_id)?;

        loop {
            match events_stream.recv().await {
                Ok(LiquidSdkEvent::PaymentFailed { details }) => match details.swap_id {
                    Some(id) if id == swap.id => {
                        return Err(PaymentError::SendError {
                            err: "Payment failed".to_string(),
                        })
                    }
                    _ => (),
                },
                Ok(LiquidSdkEvent::PaymentSucceed { details }) => match details.swap_id.clone() {
                    Some(id) if id == swap.id => {
                        return Ok(SendPaymentResponse { payment: details })
                    }
                    _ => (),
                },
                Ok(event) => debug!("Unhandled event: {event:?}"),
                Err(e) => debug!("Received error waiting for event: {e:?}"),
            }
        }
    }

    async fn try_claim(&self, ongoing_receive_swap: &ReceiveSwap) -> Result<(), PaymentError> {
        ensure_sdk!(
            ongoing_receive_swap.claim_tx_id.is_none(),
            PaymentError::AlreadyClaimed
        );

        let swap_id = &ongoing_receive_swap.id;
        debug!("Trying to claim Receive Swap {swap_id}",);

        self.try_handle_receive_swap_update(swap_id, Pending, None)
            .await?;

        let lsk = self.get_liquid_swap_key()?;
        let our_keys = lsk.keypair;

        let create_response = ongoing_receive_swap.get_boltz_create_response()?;
        let swap_script = LBtcSwapScriptV2::reverse_from_swap_resp(
            &create_response,
            our_keys.public_key().into(),
        )?;

        let claim_address = self.next_unused_address().await?.to_string();
        let claim_tx_wrapper = LBtcSwapTxV2::new_claim(
            swap_script,
            claim_address,
            &self.network_config(),
            Self::boltz_url_v2(self.network).into(),
            ongoing_receive_swap.id.clone(),
        )?;

        let claim_tx = claim_tx_wrapper.sign_claim(
            &our_keys,
            &Preimage::from_str(&ongoing_receive_swap.preimage)?,
            Amount::from_sat(ongoing_receive_swap.claim_fees_sat),
            // Enable cooperative claim (Some) or not (None)
            Some((&self.boltz_client_v2(), swap_id.clone())),
            // None
        )?;

        let claim_tx_id = claim_tx_wrapper.broadcast(
            &claim_tx,
            &self.network_config(),
            Some((&self.boltz_client_v2(), self.network.into())),
        )?;
        info!("Successfully broadcast claim tx {claim_tx_id} for Receive Swap {swap_id}");
        debug!("Claim Tx {:?}", claim_tx);

        // We insert a pseudo-claim-tx in case LWK fails to pick up the new mempool tx for a while
        // This makes the tx known to the SDK (get_info, list_payments) instantly
        self.persister.insert_or_update_payment(PaymentTxData {
            tx_id: claim_tx_id.clone(),
            timestamp: None,
            amount_sat: ongoing_receive_swap.receiver_amount_sat,
            payment_type: PaymentType::Receive,
            is_confirmed: false,
        })?;

        self.try_handle_receive_swap_update(swap_id, Pending, Some(&claim_tx_id))
            .await?;

        Ok(())
    }

    pub async fn prepare_receive_payment(
        &self,
        req: &PrepareReceiveRequest,
    ) -> Result<PrepareReceiveResponse, PaymentError> {
        self.ensure_is_started().await?;

        let reverse_pair = self
            .boltz_client_v2()
            .get_reverse_pairs()?
            .get_btc_to_lbtc_pair()
            .ok_or(PaymentError::PairsNotFound)?;

        let payer_amount_sat = req.payer_amount_sat;
        let fees_sat = reverse_pair.fees.total(req.payer_amount_sat);

        ensure_sdk!(payer_amount_sat > fees_sat, PaymentError::AmountOutOfRange);

        reverse_pair
            .limits
            .within(payer_amount_sat)
            .map_err(|_| PaymentError::AmountOutOfRange)?;

        debug!("Preparing Receive Swap with: payer_amount_sat {payer_amount_sat} sat, fees_sat {fees_sat} sat");

        Ok(PrepareReceiveResponse {
            payer_amount_sat,
            fees_sat,
        })
    }

    pub async fn receive_payment(
        &self,
        req: &PrepareReceiveResponse,
    ) -> Result<ReceivePaymentResponse, PaymentError> {
        self.ensure_is_started().await?;

        let payer_amount_sat = req.payer_amount_sat;
        let fees_sat = req.fees_sat;

        let reverse_pair = self
            .boltz_client_v2()
            .get_reverse_pairs()?
            .get_btc_to_lbtc_pair()
            .ok_or(PaymentError::PairsNotFound)?;
        let new_fees_sat = reverse_pair.fees.total(req.payer_amount_sat);
        ensure_sdk!(fees_sat == new_fees_sat, PaymentError::InvalidOrExpiredFees);

        debug!("Creating Receive Swap with: payer_amount_sat {payer_amount_sat} sat, fees_sat {fees_sat} sat");

        let lsk = self.get_liquid_swap_key()?;

        let preimage = Preimage::new();
        let preimage_str = preimage.to_string().ok_or(PaymentError::InvalidPreimage)?;
        let preimage_hash = preimage.sha256.to_string();

        let v2_req = CreateReverseRequest {
            invoice_amount: req.payer_amount_sat as u32, // TODO update our model
            from: "BTC".to_string(),
            to: "L-BTC".to_string(),
            preimage_hash: preimage.sha256,
            claim_public_key: lsk.keypair.public_key().into(),
            address: None,
            address_signature: None,
            referral_id: None,
        };
        let create_response = self.boltz_client_v2().post_reverse_req(v2_req)?;

        let swap_id = create_response.id.clone();
        let invoice = Bolt11Invoice::from_str(&create_response.invoice)
            .map_err(|_| PaymentError::InvalidInvoice)?;
        let payer_amount_sat = invoice
            .amount_milli_satoshis()
            .ok_or(PaymentError::InvalidInvoice)?
            / 1000;

        // Double check that the generated invoice includes our data
        // https://docs.boltz.exchange/v/api/dont-trust-verify#lightning-invoice-verification
        if invoice.payment_hash().to_string() != preimage_hash {
            return Err(PaymentError::InvalidInvoice);
        };

        let create_response_json = ReceiveSwap::from_boltz_struct_to_json(
            &create_response,
            &swap_id,
            &invoice.to_string(),
        )?;
        self.persister
            .insert_receive_swap(&ReceiveSwap {
                id: swap_id.clone(),
                preimage: preimage_str,
                create_response_json,
                invoice: invoice.to_string(),
                payer_amount_sat,
                receiver_amount_sat: payer_amount_sat - req.fees_sat,
                claim_fees_sat: reverse_pair.fees.claim_estimate(),
                claim_tx_id: None,
                created_at: utils::now(),
                state: PaymentState::Created,
            })
            .map_err(|_| PaymentError::PersistError)?;
        self.status_stream.track_swap_id(&swap_id)?;

        Ok(ReceivePaymentResponse {
            id: swap_id,
            invoice: invoice.to_string(),
        })
    }

    /// This method fetches the chain tx data (onchain and mempool) using LWK. For every wallet tx,
    /// it inserts or updates a corresponding entry in our Payments table.
    async fn sync_payments_with_chain_data(&self, with_scan: bool) -> Result<()> {
        if with_scan {
            let mut electrum_client = ElectrumClient::new(&self.electrum_url)?;
            let mut lwk_wollet = self.lwk_wollet.lock().await;
            lwk_wollet::full_scan_with_electrum_client(&mut lwk_wollet, &mut electrum_client)?;
        }

        let pending_receive_swaps_by_claim_tx_id =
            self.persister.list_pending_receive_swaps_by_claim_tx_id()?;
        let pending_send_swaps_by_refund_tx_id =
            self.persister.list_pending_send_swaps_by_refund_tx_id()?;

        for tx in self.lwk_wollet.lock().await.transactions()? {
            let tx_id = tx.txid.to_string();
            let is_tx_confirmed = tx.height.is_some();
            let amount_sat = tx.balance.values().sum::<i64>();

            // Transition the swaps whose state depends on this tx being confirmed
            if is_tx_confirmed {
                if let Some(swap) = pending_receive_swaps_by_claim_tx_id.get(&tx_id) {
                    self.try_handle_receive_swap_update(&swap.id, Complete, None)
                        .await?;
                }
                if let Some(swap) = pending_send_swaps_by_refund_tx_id.get(&tx_id) {
                    self.try_handle_send_swap_update(&swap.id, Failed, None, None, None)
                        .await?;
                }
            }

            self.persister.insert_or_update_payment(PaymentTxData {
                tx_id,
                timestamp: tx.timestamp,
                amount_sat: amount_sat.unsigned_abs(),
                payment_type: match amount_sat >= 0 {
                    true => PaymentType::Receive,
                    false => PaymentType::Send,
                },
                is_confirmed: is_tx_confirmed,
            })?;
        }

        Ok(())
    }

    fn get_preimage_from_script_path_claim_spend(
        &self,
        swap: &SendSwap,
    ) -> Result<String, PaymentError> {
        info!("Retrieving preimage from non-cooperative claim tx");

        let id = &swap.id;
        let keypair = swap.get_refund_keypair()?;
        let create_response = swap.get_boltz_create_response()?;
        let electrum_client = ElectrumClient::new(&self.electrum_url)?;

        let swap_script = LBtcSwapScriptV2::submarine_from_swap_resp(
            &create_response,
            keypair.public_key().into(),
        )?;
        let swap_script_pk = swap_script.to_address(self.network.into())?.script_pubkey();
        debug!("Found Send Swap swap_script_pk: {swap_script_pk:?}");

        // Get tx history of the swap script (lockup address)
        let history: Vec<_> = electrum_client
            .get_scripts_history(&[&swap_script_pk])?
            .into_iter()
            .flatten()
            .collect();

        // We expect at most 2 txs: lockup and maybe the claim
        ensure_sdk!(
            history.len() <= 2,
            PaymentError::Generic {
                err: "Lockup address history for Send Swap {id} has more than 2 txs".to_string()
            }
        );

        match history.get(1) {
            None => Err(PaymentError::Generic {
                err: format!("Send Swap {id} has no claim tx"),
            }),
            Some(claim_tx_entry) => {
                let claim_tx_id = claim_tx_entry.txid;
                debug!("Send Swap {id} has claim tx {claim_tx_id}");

                let claim_tx = electrum_client
                    .get_transactions(&[claim_tx_id])
                    .map_err(|e| anyhow!("Failed to fetch claim tx {claim_tx_id}: {e}"))?
                    .first()
                    .cloned()
                    .ok_or_else(|| anyhow!("Fetching claim tx returned an empty list"))?;

                let input = claim_tx
                    .input
                    .first()
                    .ok_or_else(|| anyhow!("Found no input for claim tx"))?;

                let script_witness_bytes = input.clone().witness.script_witness;
                let script_witness = Witness::from(script_witness_bytes);

                let preimage_bytes = script_witness
                    .nth(1)
                    .ok_or_else(|| anyhow!("Claim tx witness has no preimage"))?;
                let preimage = sha256::Hash::from_slice(preimage_bytes)
                    .map_err(|e| anyhow!("Claim tx witness has invalid preimage: {e}"))?;
                let preimage_hex = preimage.to_hex();
                debug!("Found Send Swap {id} claim tx preimage: {preimage_hex}");

                Ok(preimage_hex)
            }
        }
    }

    /// Lists the SDK payments. The payments are determined based on onchain transactions and swaps.
    pub async fn list_payments(&self) -> Result<Vec<Payment>, PaymentError> {
        self.ensure_is_started().await?;

        let mut payments: Vec<Payment> = self.persister.get_payments()?.values().cloned().collect();
        payments.sort_by_key(|p| p.timestamp);
        Ok(payments)
    }

    /// Empties all Liquid Wallet caches for this network type.
    pub fn empty_wallet_cache(&self) -> Result<()> {
        let mut path = PathBuf::from(self.data_dir_path.clone());
        path.push(Into::<ElementsNetwork>::into(self.network).as_str());
        path.push("enc_cache");

        fs::remove_dir_all(&path)?;
        fs::create_dir_all(path)?;

        Ok(())
    }

    /// Synchronize the DB with mempool and onchain data
    pub async fn sync(&self) -> LiquidSdkResult<()> {
        self.ensure_is_started().await?;

        let t0 = Instant::now();
        self.sync_payments_with_chain_data(true).await?;
        let duration_ms = Instant::now().duration_since(t0).as_millis();
        info!("Synchronized with mempool and onchain data (t = {duration_ms} ms)");

        self.notify_event_listeners(LiquidSdkEvent::Synced).await?;
        Ok(())
    }

    pub fn backup(&self, req: BackupRequest) -> Result<()> {
        let backup_path = req
            .backup_path
            .map(PathBuf::from)
            .unwrap_or(self.persister.get_default_backup_path());
        self.persister.backup(backup_path)
    }

    pub fn restore(&self, req: RestoreRequest) -> Result<()> {
        let backup_path = req
            .backup_path
            .map(PathBuf::from)
            .unwrap_or(self.persister.get_default_backup_path());
        self.persister.restore_from_backup(backup_path)
    }

    fn get_liquid_swap_key(&self) -> Result<LiquidSwapKey, PaymentError> {
        let mnemonic = self
            .lwk_signer
            .mnemonic()
            .ok_or(PaymentError::SignerError {
                err: "Mnemonic not found".to_string(),
            })?;
        let swap_key =
            SwapKey::from_reverse_account(&mnemonic.to_string(), "", self.network.into(), 0)?;
        LiquidSwapKey::try_from(swap_key).map_err(|e| PaymentError::SignerError {
            err: format!("Could not create LiquidSwapKey: {e:?}"),
        })
    }

<<<<<<< HEAD
    /// Configures a global SDK logger that will log to file and will forward log events to
    /// an optional application-specific logger.
    ///
    /// If called, it should be called before any SDK methods (for example, before `connect`).
    ///
    /// It must be called only once in the application lifecycle. Alternatively, If the application
    /// already uses a globally-registered logger, this method shouldn't be called at all.
    ///
    /// ### Arguments
    ///
    /// - `log_dir`: Location where the the SDK log file will be created. The directory must already exist.
    ///
    /// - `app_logger`: Optional application logger.
    ///
    /// If the application is to use it's own logger, but would also like the SDK to log SDK-specific
    /// log output to a file in the configured `log_dir`, then do not register the
    /// app-specific logger as a global logger and instead call this method with the app logger as an arg.
    ///
    /// ### Errors
    ///
    /// An error is thrown if the log file cannot be created in the working directory.
    ///
    /// An error is thrown if a global logger is already configured.
    pub fn init_logging(log_dir: &str, app_logger: Option<Box<dyn log::Log>>) -> Result<()> {
        crate::logger::init_logging(log_dir, app_logger)
=======
    pub fn parse_invoice(input: &str) -> Result<LNInvoice, PaymentError> {
        let input = input
            .strip_prefix("lightning:")
            .or(input.strip_prefix("LIGHTNING:"))
            .unwrap_or(input);
        let invoice = Bolt11Invoice::from_str(input).map_err(|_| PaymentError::InvalidInvoice)?;

        // Try to take payee pubkey from the tagged fields, if doesn't exist recover it from the signature
        let payee_pubkey: String = match invoice.payee_pub_key() {
            Some(key) => key.serialize().to_hex(),
            None => invoice.recover_payee_pub_key().serialize().to_hex(),
        };
        let description = match invoice.description() {
            Bolt11InvoiceDescription::Direct(msg) => Some(msg.to_string()),
            Bolt11InvoiceDescription::Hash(_) => None,
        };
        let description_hash = match invoice.description() {
            Bolt11InvoiceDescription::Direct(_) => None,
            Bolt11InvoiceDescription::Hash(h) => Some(h.0.to_string()),
        };
        let timestamp = invoice
            .timestamp()
            .duration_since(UNIX_EPOCH)
            .map_err(|_| PaymentError::InvalidInvoice)?
            .as_secs();
        let routing_hints = invoice
            .route_hints()
            .iter()
            .map(RouteHint::from_ldk_hint)
            .collect();

        let res = LNInvoice {
            bolt11: input.to_string(),
            network: invoice.currency().try_into()?,
            payee_pubkey,
            payment_hash: invoice.payment_hash().to_hex(),
            description,
            description_hash,
            amount_msat: invoice.amount_milli_satoshis(),
            timestamp,
            expiry: invoice.expiry_time().as_secs(),
            routing_hints,
            payment_secret: invoice.payment_secret().0.to_vec(),
            min_final_cltv_expiry_delta: invoice.min_final_cltv_expiry_delta(),
        };
        Ok(res)
>>>>>>> e0322c39
    }
}

#[cfg(test)]
mod tests {
    use anyhow::Result;
    use tempdir::TempDir;

    use crate::model::*;
    use crate::sdk::{LiquidSdk, Network};

    const TEST_MNEMONIC: &str = "abandon abandon abandon abandon abandon abandon abandon abandon abandon abandon abandon about";

    fn create_temp_dir() -> Result<(TempDir, String)> {
        let data_dir = TempDir::new(&uuid::Uuid::new_v4().to_string())?;
        let data_dir_str = data_dir
            .as_ref()
            .to_path_buf()
            .to_str()
            .expect("Expecting valid temporary path")
            .to_owned();
        Ok((data_dir, data_dir_str))
    }

    async fn list_pending(sdk: &LiquidSdk) -> Result<Vec<Payment>> {
        let payments = sdk.list_payments().await?;

        Ok(payments
            .iter()
            .filter(|p| matches!(&p.status, PaymentState::Pending))
            .cloned()
            .collect())
    }

    #[tokio::test]
    async fn normal_submarine_swap() -> Result<()> {
        let (_data_dir, data_dir_str) = create_temp_dir()?;
        let sdk = LiquidSdk::connect(ConnectRequest {
            mnemonic: TEST_MNEMONIC.to_string(),
            data_dir: Some(data_dir_str),
            network: Network::Testnet,
        })
        .await?;

        let invoice = "lntb10u1pnqwkjrpp5j8ucv9mgww0ajk95yfpvuq0gg5825s207clrzl5thvtuzfn68h0sdqqcqzzsxqr23srzjqv8clnrfs9keq3zlg589jvzpw87cqh6rjks0f9g2t9tvuvcqgcl45f6pqqqqqfcqqyqqqqlgqqqqqqgq2qsp5jnuprlxrargr6hgnnahl28nvutj3gkmxmmssu8ztfhmmey3gq2ss9qyyssq9ejvcp6frwklf73xvskzdcuhnnw8dmxag6v44pffwqrxznsly4nqedem3p3zhn6u4ln7k79vk6zv55jjljhnac4gnvr677fyhfgn07qp4x6wrq".to_string();
        sdk.prepare_send_payment(&PrepareSendRequest { invoice })
            .await?;
        assert!(!list_pending(&sdk).await?.is_empty());

        Ok(())
    }

    #[tokio::test]
    async fn reverse_submarine_swap() -> Result<()> {
        let (_data_dir, data_dir_str) = create_temp_dir()?;
        let sdk = LiquidSdk::connect(ConnectRequest {
            mnemonic: TEST_MNEMONIC.to_string(),
            data_dir: Some(data_dir_str),
            network: Network::Testnet,
        })
        .await?;

        let prepare_response = sdk
            .prepare_receive_payment(&PrepareReceiveRequest {
                payer_amount_sat: 1_000,
            })
            .await?;
        sdk.receive_payment(&prepare_response).await?;
        assert!(!list_pending(&sdk).await?.is_empty());

        Ok(())
    }

    #[test]
    fn reverse_submarine_swap_recovery() -> Result<()> {
        Ok(())
    }
}<|MERGE_RESOLUTION|>--- conflicted
+++ resolved
@@ -1,7 +1,4 @@
 use std::time::Instant;
-<<<<<<< HEAD
-use std::{fs, path::PathBuf, str::FromStr, sync::Arc, time::Duration};
-=======
 use std::{
     fs,
     path::PathBuf,
@@ -9,7 +6,6 @@
     sync::Arc,
     time::{Duration, UNIX_EPOCH},
 };
->>>>>>> e0322c39
 
 use anyhow::{anyhow, Result};
 use boltz_client::lightning_invoice::Bolt11InvoiceDescription;
@@ -37,10 +33,9 @@
     BlockchainBackend, ElectrumClient, ElectrumUrl, ElementsNetwork, FsPersister,
     Wollet as LwkWollet, WolletDescriptor,
 };
-<<<<<<< HEAD
+use std::time::Instant;
+use std::{fs, path::PathBuf, str::FromStr, sync::Arc, time::Duration};
 use tokio::net::TcpStream;
-=======
->>>>>>> e0322c39
 use tokio::sync::{watch, Mutex, RwLock};
 
 use crate::error::LiquidSdkError;
@@ -1419,7 +1414,54 @@
         })
     }
 
-<<<<<<< HEAD
+    pub fn parse_invoice(input: &str) -> Result<LNInvoice, PaymentError> {
+        let input = input
+            .strip_prefix("lightning:")
+            .or(input.strip_prefix("LIGHTNING:"))
+            .unwrap_or(input);
+        let invoice = Bolt11Invoice::from_str(input).map_err(|_| PaymentError::InvalidInvoice)?;
+
+        // Try to take payee pubkey from the tagged fields, if doesn't exist recover it from the signature
+        let payee_pubkey: String = match invoice.payee_pub_key() {
+            Some(key) => key.serialize().to_hex(),
+            None => invoice.recover_payee_pub_key().serialize().to_hex(),
+        };
+        let description = match invoice.description() {
+            Bolt11InvoiceDescription::Direct(msg) => Some(msg.to_string()),
+            Bolt11InvoiceDescription::Hash(_) => None,
+        };
+        let description_hash = match invoice.description() {
+            Bolt11InvoiceDescription::Direct(_) => None,
+            Bolt11InvoiceDescription::Hash(h) => Some(h.0.to_string()),
+        };
+        let timestamp = invoice
+            .timestamp()
+            .duration_since(UNIX_EPOCH)
+            .map_err(|_| PaymentError::InvalidInvoice)?
+            .as_secs();
+        let routing_hints = invoice
+            .route_hints()
+            .iter()
+            .map(RouteHint::from_ldk_hint)
+            .collect();
+
+        let res = LNInvoice {
+            bolt11: input.to_string(),
+            network: invoice.currency().try_into()?,
+            payee_pubkey,
+            payment_hash: invoice.payment_hash().to_hex(),
+            description,
+            description_hash,
+            amount_msat: invoice.amount_milli_satoshis(),
+            timestamp,
+            expiry: invoice.expiry_time().as_secs(),
+            routing_hints,
+            payment_secret: invoice.payment_secret().0.to_vec(),
+            min_final_cltv_expiry_delta: invoice.min_final_cltv_expiry_delta(),
+        };
+        Ok(res)
+    }
+
     /// Configures a global SDK logger that will log to file and will forward log events to
     /// an optional application-specific logger.
     ///
@@ -1445,54 +1487,6 @@
     /// An error is thrown if a global logger is already configured.
     pub fn init_logging(log_dir: &str, app_logger: Option<Box<dyn log::Log>>) -> Result<()> {
         crate::logger::init_logging(log_dir, app_logger)
-=======
-    pub fn parse_invoice(input: &str) -> Result<LNInvoice, PaymentError> {
-        let input = input
-            .strip_prefix("lightning:")
-            .or(input.strip_prefix("LIGHTNING:"))
-            .unwrap_or(input);
-        let invoice = Bolt11Invoice::from_str(input).map_err(|_| PaymentError::InvalidInvoice)?;
-
-        // Try to take payee pubkey from the tagged fields, if doesn't exist recover it from the signature
-        let payee_pubkey: String = match invoice.payee_pub_key() {
-            Some(key) => key.serialize().to_hex(),
-            None => invoice.recover_payee_pub_key().serialize().to_hex(),
-        };
-        let description = match invoice.description() {
-            Bolt11InvoiceDescription::Direct(msg) => Some(msg.to_string()),
-            Bolt11InvoiceDescription::Hash(_) => None,
-        };
-        let description_hash = match invoice.description() {
-            Bolt11InvoiceDescription::Direct(_) => None,
-            Bolt11InvoiceDescription::Hash(h) => Some(h.0.to_string()),
-        };
-        let timestamp = invoice
-            .timestamp()
-            .duration_since(UNIX_EPOCH)
-            .map_err(|_| PaymentError::InvalidInvoice)?
-            .as_secs();
-        let routing_hints = invoice
-            .route_hints()
-            .iter()
-            .map(RouteHint::from_ldk_hint)
-            .collect();
-
-        let res = LNInvoice {
-            bolt11: input.to_string(),
-            network: invoice.currency().try_into()?,
-            payee_pubkey,
-            payment_hash: invoice.payment_hash().to_hex(),
-            description,
-            description_hash,
-            amount_msat: invoice.amount_milli_satoshis(),
-            timestamp,
-            expiry: invoice.expiry_time().as_secs(),
-            routing_hints,
-            payment_secret: invoice.payment_secret().0.to_vec(),
-            min_final_cltv_expiry_delta: invoice.min_final_cltv_expiry_delta(),
-        };
-        Ok(res)
->>>>>>> e0322c39
     }
 }
 
