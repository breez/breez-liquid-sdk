use anyhow::Result;
use async_trait::async_trait;
use boltz_client::lightning_invoice::Bolt11InvoiceDescription;
use boltz_client::swaps::boltzv2;
use boltz_client::ToHex;
use boltz_client::{swaps::boltzv2::*, util::secrets::Preimage, Amount, Bolt11Invoice};
use futures_util::stream::select_all;
use futures_util::StreamExt;
use log::{debug, error, info, warn};
use lwk_wollet::bitcoin::hex::DisplayHex;
use lwk_wollet::hashes::{sha256, Hash};
use lwk_wollet::{elements::LockTime, ElementsNetwork};
use std::time::Instant;
use std::{
    fs,
    path::PathBuf,
    str::FromStr,
    sync::Arc,
    time::{Duration, UNIX_EPOCH},
};
use tokio::sync::{watch, RwLock};
use tokio::time::MissedTickBehavior;
use tokio_stream::wrappers::BroadcastStream;

use crate::error::LiquidSdkError;
use crate::model::PaymentState::*;
use crate::receive_swap::ReceiveSwapStateHandler;
use crate::send_swap::SendSwapStateHandler;
use crate::swapper::{BoltzSwapper, ReconnectHandler, Swapper, SwapperStatusStream};
use crate::wallet::{LiquidOnchainWallet, OnchainWallet};
use crate::{
    ensure_sdk,
    error::{LiquidSdkResult, PaymentError},
    event::EventManager,
    get_invoice_amount,
    model::*,
    persist::Persister,
    utils,
};

/// Claim tx feerate, in sats per vbyte.
/// Since the  Liquid blocks are consistently empty for now, we hardcode the minimum feerate.
pub const LIQUID_CLAIM_TX_FEERATE_MSAT: f32 = 100.0;

pub const DEFAULT_DATA_DIR: &str = ".data";

pub struct LiquidSdk {
    config: Config,
    onchain_wallet: Arc<dyn OnchainWallet>,
    persister: Arc<Persister>,
    event_manager: Arc<EventManager>,
    status_stream: Arc<dyn SwapperStatusStream>,
    swapper: Arc<dyn Swapper>,
    is_started: RwLock<bool>,
    shutdown_sender: watch::Sender<()>,
    shutdown_receiver: watch::Receiver<()>,
    send_swap_state_handler: SendSwapStateHandler,
    receive_swap_state_handler: ReceiveSwapStateHandler,
}

impl LiquidSdk {
    pub async fn connect(req: ConnectRequest) -> Result<Arc<LiquidSdk>> {
        let config = req.config;
        let sdk = LiquidSdk::new(config, req.mnemonic)?;
        sdk.start().await?;

        Ok(sdk)
    }

    fn new(config: Config, mnemonic: String) -> Result<Arc<Self>> {
        fs::create_dir_all(&config.working_dir)?;

        let persister = Arc::new(Persister::new(&config.working_dir, config.network)?);
        persister.init()?;

        let event_manager = Arc::new(EventManager::new());
        let (shutdown_sender, shutdown_receiver) = watch::channel::<()>(());

        let swapper = Arc::new(BoltzSwapper::new(config.clone()));
        let status_stream = Arc::<dyn SwapperStatusStream>::from(swapper.create_status_stream());

        let onchain_wallet = Arc::new(LiquidOnchainWallet::new(mnemonic, config.clone())?);
        let send_swap_state_handler = SendSwapStateHandler::new(
            config.clone(),
            onchain_wallet.clone(),
            persister.clone(),
            swapper.clone(),
        );
        let receive_swap_state_handler = ReceiveSwapStateHandler::new(
            onchain_wallet.clone(),
            persister.clone(),
            swapper.clone(),
        );

        let sdk = Arc::new(LiquidSdk {
            config: config.clone(),
            onchain_wallet,
            persister: persister.clone(),
            event_manager,
            status_stream: status_stream.clone(),
            swapper,
            is_started: RwLock::new(false),
            shutdown_sender,
            shutdown_receiver,
            send_swap_state_handler,
            receive_swap_state_handler,
        });
        Ok(sdk)
    }

    /// Starts an SDK instance.
    ///
    /// Internal method. Should only be called once per instance.
    /// Should only be called as part of [LiquidSdk::connect].
    async fn start(self: &Arc<LiquidSdk>) -> LiquidSdkResult<()> {
        let mut is_started = self.is_started.write().await;
        let start_ts = Instant::now();

        self.persister
            .update_send_swaps_by_state(Created, TimedOut)?;
        self.start_background_tasks().await?;
        *is_started = true;

        let start_duration = start_ts.elapsed();
        info!("Liquid SDK initialized in: {start_duration:?}");
        Ok(())
    }

    /// Starts background tasks.
    ///
    /// Internal method. Should only be used as part of [LiquidSdk::start].
    async fn start_background_tasks(self: &Arc<LiquidSdk>) -> LiquidSdkResult<()> {
        // Periodically run sync() in the background
        let sdk_clone = self.clone();
        let mut shutdown_rx_sync_loop = self.shutdown_receiver.clone();
        tokio::spawn(async move {
            loop {
                _ = sdk_clone.sync().await;

                tokio::select! {
                    _ = tokio::time::sleep(Duration::from_secs(30)) => {}
                    _ = shutdown_rx_sync_loop.changed() => {
                        info!("Received shutdown signal, exiting periodic sync loop");
                        return;
                    }
                }
            }
        });

        let reconnect_handler = Box::new(SwapperReconnectHandler {
            persister: self.persister.clone(),
            status_stream: self.status_stream.clone(),
        });
        self.status_stream
            .clone()
            .start(reconnect_handler, self.shutdown_receiver.clone())
            .await;
        self.track_swap_updates().await;
        self.track_refundable_swaps().await;

        Ok(())
    }

    async fn ensure_is_started(&self) -> LiquidSdkResult<()> {
        let is_started = self.is_started.read().await;
        ensure_sdk!(*is_started, LiquidSdkError::NotStarted);
        Ok(())
    }

    /// Trigger the stopping of background threads for this SDK instance.
    pub async fn disconnect(&self) -> LiquidSdkResult<()> {
        self.ensure_is_started().await?;

        let mut is_started = self.is_started.write().await;
        self.shutdown_sender
            .send(())
            .map_err(|e| LiquidSdkError::Generic {
                err: format!("Shutdown failed: {e}"),
            })?;
        *is_started = false;
        Ok(())
    }

    async fn track_swap_updates(self: &Arc<LiquidSdk>) {
        let cloned = self.clone();
        tokio::spawn(async move {
            let mut shutdown_receiver = cloned.shutdown_receiver.clone();
            let mut updates_stream = cloned.status_stream.subscribe_swap_updates();
            let swaps_streams = vec![
                cloned.send_swap_state_handler.subscribe_payment_updates(),
                cloned
                    .receive_swap_state_handler
                    .subscribe_payment_updates(),
            ];
            let mut combined_swap_streams =
                select_all(swaps_streams.into_iter().map(BroadcastStream::new));
            loop {
                tokio::select! {
                    payment_id = combined_swap_streams.next() => {
                      if let Some(payment_id) = payment_id {
                        match payment_id {
                            Ok(payment_id) => {
                              if let Err(e) = cloned.emit_payment_updated(Some(payment_id)).await {
                                error!("Failed to emit payment update: {e:?}");
                              }
                            }
                            Err(e) => error!("Failed to receive swap state change: {e:?}")
                        }
                      }
                    }
                    update = updates_stream.recv() => match update {
                        Ok(boltzv2::Update { id, status }) => {
                            let _ = cloned.sync().await;
                            match cloned.persister.fetch_send_swap_by_id(&id) {
                                Ok(Some(_)) => {
                                    match cloned.send_swap_state_handler.on_new_status(&status, &id).await {
                                        Ok(_) => info!("Succesfully handled Send Swap {id} update"),
                                        Err(e) => error!("Failed to handle Send Swap {id} update: {e}")
                                    }
                                }
                                _ => {
                                    match cloned.persister.fetch_receive_swap(&id) {
                                        Ok(Some(_)) => {
                                            match cloned.receive_swap_state_handler.on_new_status(&status, &id).await {
                                                Ok(_) => info!("Succesfully handled Receive Swap {id} update"),
                                                Err(e) => error!("Failed to handle Receive Swap {id} update: {e}")
                                            }
                                        }
                                        _ => {
                                            error!("Could not find Swap {id}");
                                        }
                                    }
                                }
                            }
                        }
                        Err(e) => error!("Received stream error: {e:?}"),
                    },
                    _ = shutdown_receiver.changed() => {
                        info!("Received shutdown signal, exiting swap updates loop");
                        return;
                    }
                }
            }
        });
    }

    async fn track_refundable_swaps(self: &Arc<LiquidSdk>) {
        let cloned = self.clone();
        tokio::spawn(async move {
            let mut shutdown_receiver = cloned.shutdown_receiver.clone();
            let mut interval = tokio::time::interval(Duration::from_secs(60));
            interval.set_missed_tick_behavior(MissedTickBehavior::Skip);
            loop {
                tokio::select! {
                    _ = interval.tick() => {
                        match cloned.persister.list_pending_send_swaps() {
                            Ok(pending_send_swaps) => {
                                for swap in pending_send_swaps {
                                    if let Err(e) = cloned.check_send_swap_expiration(&swap).await {
                                        error!("Error checking expiration for Send Swap {}: {e:?}", swap.id);
                                    }
                                }
                            }
                            Err(e) => error!("Error listing pending send swaps: {e:?}"),
                        }
                    },
                    _ = shutdown_receiver.changed() => {
                        info!("Received shutdown signal, exiting refundable swaps loop");
                        return;
                    }
                }
            }
        });
    }

    async fn check_send_swap_expiration(&self, send_swap: &SendSwap) -> Result<()> {
        if send_swap.lockup_tx_id.is_some() && send_swap.refund_tx_id.is_none() {
            let swap_script = send_swap.get_swap_script()?;
            let current_height = self.onchain_wallet.tip().await.height();
            let locktime_from_height = LockTime::from_height(current_height)?;

            info!("Checking Send Swap {} expiration: locktime_from_height = {locktime_from_height:?},  swap_script.locktime = {:?}", send_swap.id, swap_script.locktime);
            if utils::is_locktime_expired(locktime_from_height, swap_script.locktime) {
                let id = &send_swap.id;
                let refund_tx_id = self.try_refund(send_swap).await?;
                info!("Broadcast refund tx for Send Swap {id}. Tx id: {refund_tx_id}");
                let send_swap_state_handler = SendSwapStateHandler::new(
                    self.config.clone(),
                    self.onchain_wallet.clone(),
                    self.persister.clone(),
                    self.swapper.clone(),
                );
                send_swap_state_handler
                    .update_swap_info(id, Pending, None, None, Some(&refund_tx_id))
                    .await?;
            }
        }
        Ok(())
    }

    async fn notify_event_listeners(&self, e: LiquidSdkEvent) -> Result<()> {
        self.event_manager.notify(e).await;
        Ok(())
    }

    pub async fn add_event_listener(
        &self,
        listener: Box<dyn EventListener>,
    ) -> LiquidSdkResult<String> {
        Ok(self.event_manager.add(listener).await?)
    }

    pub async fn remove_event_listener(&self, id: String) -> LiquidSdkResult<()> {
        self.event_manager.remove(id).await;
        Ok(())
    }

    async fn emit_payment_updated(&self, payment_id: Option<String>) -> Result<()> {
        if let Some(id) = payment_id {
            match self.persister.get_payment(id.clone())? {
                Some(payment) => {
                    match payment.status {
                        Complete => {
                            self.notify_event_listeners(LiquidSdkEvent::PaymentSucceed {
                                details: payment,
                            })
                            .await?
                        }
                        Pending => {
                            // The swap state has changed to Pending
                            match payment.swap_id.clone() {
                                Some(swap_id) => match payment.payment_type {
                                    PaymentType::Receive => {
                                        match self.persister.fetch_receive_swap(&swap_id)? {
                                            Some(swap) => match swap.claim_tx_id {
                                                Some(_) => {
                                                    // The claim tx has now been broadcast
                                                    self.notify_event_listeners(
                                                        LiquidSdkEvent::PaymentWaitingConfirmation {
                                                            details: payment,
                                                        },
                                                    )
                                                    .await?
                                                }
                                                None => {
                                                    // The lockup tx is in the mempool/confirmed
                                                    self.notify_event_listeners(
                                                        LiquidSdkEvent::PaymentPending {
                                                            details: payment,
                                                        },
                                                    )
                                                    .await?
                                                }
                                            },
                                            None => debug!("Swap not found: {swap_id}"),
                                        }
                                    }
                                    PaymentType::Send => {
                                        match self.persister.fetch_send_swap_by_id(&swap_id)? {
                                            Some(swap) => match swap.refund_tx_id {
                                                Some(_) => {
                                                    // The refund tx has now been broadcast
                                                    self.notify_event_listeners(
                                                        LiquidSdkEvent::PaymentRefundPending {
                                                            details: payment,
                                                        },
                                                    )
                                                    .await?
                                                }
                                                None => {
                                                    // The lockup tx is in the mempool/confirmed
                                                    self.notify_event_listeners(
                                                        LiquidSdkEvent::PaymentPending {
                                                            details: payment,
                                                        },
                                                    )
                                                    .await?
                                                }
                                            },
                                            None => debug!("Swap not found: {swap_id}"),
                                        }
                                    }
                                },
                                None => debug!("Payment has no swap id"),
                            }
                        }
                        Failed => match payment.payment_type {
                            PaymentType::Receive => {
                                self.notify_event_listeners(LiquidSdkEvent::PaymentFailed {
                                    details: payment,
                                })
                                .await?
                            }
                            PaymentType::Send => {
                                // The refund tx is confirmed
                                self.notify_event_listeners(LiquidSdkEvent::PaymentRefunded {
                                    details: payment,
                                })
                                .await?
                            }
                        },
                        _ => (),
                    };
                }
                None => debug!("Payment not found: {id}"),
            }
        }
        Ok(())
    }

    pub async fn get_info(&self, req: GetInfoRequest) -> Result<GetInfoResponse> {
        self.ensure_is_started().await?;
        debug!(
            "next_unused_address: {}",
            self.onchain_wallet.next_unused_address().await?
        );
        if req.with_scan {
            self.sync().await?;
        }

        let mut pending_send_sat = 0;
        let mut pending_receive_sat = 0;
        let mut confirmed_sent_sat = 0;
        let mut confirmed_received_sat = 0;

        for p in self.list_payments().await? {
            match p.payment_type {
                PaymentType::Send => match p.status {
                    Complete => confirmed_sent_sat += p.amount_sat,
                    Failed => {
                        confirmed_sent_sat += p.amount_sat;
                        confirmed_received_sat += p.refund_tx_amount_sat.unwrap_or_default();
                    }
                    Pending => match p.refund_tx_amount_sat {
                        Some(refund_tx_amount_sat) => {
                            confirmed_sent_sat += p.amount_sat;
                            pending_receive_sat += refund_tx_amount_sat;
                        }
                        None => pending_send_sat += p.amount_sat,
                    },
                    Created => pending_send_sat += p.amount_sat,
                    TimedOut => {}
                },
                PaymentType::Receive => match p.status {
                    Complete => confirmed_received_sat += p.amount_sat,
                    Failed => {}
                    _ => pending_receive_sat += p.amount_sat,
                },
            }
        }

        Ok(GetInfoResponse {
            balance_sat: confirmed_received_sat - confirmed_sent_sat - pending_send_sat,
            pending_send_sat,
            pending_receive_sat,
            pubkey: self.onchain_wallet.pubkey(),
        })
    }

    fn validate_invoice(&self, invoice: &str) -> Result<Bolt11Invoice, PaymentError> {
        let invoice = invoice.trim().parse::<Bolt11Invoice>().map_err(|err| {
            PaymentError::InvalidInvoice {
                err: err.to_string(),
            }
        })?;

        match (invoice.network().to_string().as_str(), self.config.network) {
            ("bitcoin", Network::Mainnet) => {}
            ("testnet", Network::Testnet) => {}
            _ => {
                return Err(PaymentError::InvalidInvoice {
                    err: "Invoice cannot be paid on the current network".to_string(),
                })
            }
        }

        ensure_sdk!(
            !invoice.is_expired(),
            PaymentError::InvalidInvoice {
                err: "Invoice has expired".to_string()
            }
        );

        Ok(invoice)
    }

    fn validate_submarine_pairs(
        &self,
        receiver_amount_sat: u64,
    ) -> Result<SubmarinePair, PaymentError> {
        let lbtc_pair = self
            .swapper
            .get_submarine_pairs()?
            .ok_or(PaymentError::PairsNotFound)?;

        lbtc_pair.limits.within(receiver_amount_sat)?;

        let fees_sat = lbtc_pair.fees.total(receiver_amount_sat);

        ensure_sdk!(
            receiver_amount_sat > fees_sat,
            PaymentError::AmountOutOfRange
        );

        Ok(lbtc_pair)
    }

    /// Estimate the onchain fee for sending the given amount to the given destination address
    async fn estimate_onchain_tx_fee(&self, amount_sat: u64, address: &str) -> Result<u64> {
        Ok(self
            .onchain_wallet
            .build_tx(None, address, amount_sat)
            .await?
            .all_fees()
            .values()
            .sum())
    }

    async fn estimate_lockup_tx_fee(&self, amount_sat: u64) -> Result<u64> {
        // TODO Replace this with own address when LWK supports taproot
        //  https://github.com/Blockstream/lwk/issues/31
        let temp_p2tr_addr = match self.config.network {
            Network::Mainnet => "lq1pqvzxvqhrf54dd4sny4cag7497pe38252qefk46t92frs7us8r80ja9ha8r5me09nn22m4tmdqp5p4wafq3s59cql3v9n45t5trwtxrmxfsyxjnstkctj",
            Network::Testnet => "tlq1pq0wqu32e2xacxeyps22x8gjre4qk3u6r70pj4r62hzczxeyz8x3yxucrpn79zy28plc4x37aaf33kwt6dz2nn6gtkya6h02mwpzy4eh69zzexq7cf5y5"
        };

        self.estimate_onchain_tx_fee(amount_sat, temp_p2tr_addr)
            .await
    }

    pub async fn prepare_send_payment(
        &self,
        req: &PrepareSendRequest,
    ) -> Result<PrepareSendResponse, PaymentError> {
        self.ensure_is_started().await?;

        self.ensure_send_is_not_self_transfer(&req.invoice)?;
        let invoice = self.validate_invoice(&req.invoice)?;

        let receiver_amount_sat = invoice
            .amount_milli_satoshis()
            .ok_or(PaymentError::AmountOutOfRange)?
            / 1000;
        let lbtc_pair = self.validate_submarine_pairs(receiver_amount_sat)?;

        let fees_sat = match self.swapper.check_for_mrh(&req.invoice)? {
            Some((lbtc_address, _)) => {
                self.estimate_onchain_tx_fee(receiver_amount_sat, &lbtc_address)
                    .await?
            }
            None => {
                let lockup_fees_sat = self.estimate_lockup_tx_fee(receiver_amount_sat).await?;
                lbtc_pair.fees.total(receiver_amount_sat) + lockup_fees_sat
            }
        };

        Ok(PrepareSendResponse {
            invoice: req.invoice.clone(),
            fees_sat,
        })
    }

    async fn try_refund_non_cooperative(
        &self,
        swap: &SendSwap,
        broadcast_fees_sat: Amount,
    ) -> Result<String, PaymentError> {
        info!(
            "Initiating non-cooperative refund for Send Swap {}",
            &swap.id
        );

        let current_height = self.onchain_wallet.tip().await.height();
        let output_address = self.onchain_wallet.next_unused_address().await?.to_string();
        let refund_tx_id = self.swapper.refund_send_swap_non_cooperative(
            swap,
            broadcast_fees_sat,
            &output_address,
            current_height,
        )?;

        info!(
            "Successfully broadcast non-cooperative refund for Send Swap {}, tx: {}",
            swap.id, refund_tx_id
        );
        Ok(refund_tx_id)
    }

    async fn try_refund(&self, swap: &SendSwap) -> Result<String, PaymentError> {
        let amount_sat = get_invoice_amount!(swap.invoice);
        let output_address = self.onchain_wallet.next_unused_address().await?.to_string();
        let refund_tx_fees_sat = Amount::from_sat(
            self.estimate_onchain_tx_fee(amount_sat, &output_address)
                .await?,
        );
        let refund_res =
            self.swapper
                .refund_send_swap_cooperative(swap, &output_address, refund_tx_fees_sat);
        match refund_res {
            Ok(res) => Ok(res),
            Err(e) => {
                warn!("Cooperative refund failed: {:?}", e);
                self.try_refund_non_cooperative(swap, refund_tx_fees_sat)
                    .await
            }
        }
    }

    fn ensure_send_is_not_self_transfer(&self, invoice: &str) -> Result<(), PaymentError> {
        match self.persister.fetch_receive_swap_by_invoice(invoice)? {
            None => Ok(()),
            Some(_) => Err(PaymentError::SelfTransferNotSupported),
        }
    }

    /// Creates, initiates and starts monitoring the progress of a Send Payment.
    ///
    /// Depending on [Config]'s `payment_timeout_sec`, this function will return:
    /// - a [PaymentError::PaymentTimeout], if the payment could not be initiated in this time
    /// - a [PaymentState::Pending] payment, if the payment could be initiated, but didn't yet
    /// complete in this time
    /// - a [PaymentState::Complete] payment, if the payment was successfully completed in this time
    pub async fn send_payment(
        &self,
        req: &PrepareSendResponse,
    ) -> Result<SendPaymentResponse, PaymentError> {
        self.ensure_is_started().await?;

        self.ensure_send_is_not_self_transfer(&req.invoice)?;
        self.validate_invoice(&req.invoice)?;

        match self.swapper.check_for_mrh(&req.invoice)? {
            // If we find a valid MRH, extract the BIP21 amount and address, then pay via onchain tx
            Some((lbtc_address, amount_btc)) => {
                let amount_sat: u64 = (amount_btc * 100_000_000.0) as u64;
                info!("Found magic routing hint for L-BTC address {lbtc_address} and amount_sat {amount_sat}");

                let receiver_amount_sat = get_invoice_amount!(req.invoice);
                let tx = self
                    .onchain_wallet
                    .build_tx(None, &lbtc_address, receiver_amount_sat)
                    .await?;
                let onchain_fees_sat: u64 = tx.all_fees().values().sum();
                let payer_amount_sat = receiver_amount_sat + onchain_fees_sat;
                info!("Built onchain L-BTC tx with receiver_amount_sat = {receiver_amount_sat}, fees_sat = {onchain_fees_sat}");
                info!("Built onchain L-BTC tx with ID {}", tx.txid());

                let tx_id = tx.txid().to_string();
                let tx_hex = lwk_wollet::elements::encode::serialize(&tx).to_lower_hex_string();
                self.swapper
                    .broadcast_tx(self.config.network.into(), &tx_hex)?;

                // We insert a pseudo-tx in case LWK fails to pick up the new mempool tx for a while
                // This makes the tx known to the SDK (get_info, list_payments) instantly
                let tx_data = PaymentTxData {
                    tx_id: tx_id.clone(),
                    timestamp: None,
                    amount_sat: payer_amount_sat,
                    fees_sat: onchain_fees_sat,
                    payment_type: PaymentType::Send,
                    is_confirmed: false,
                };
                self.persister.insert_or_update_payment(tx_data.clone())?;
                self.emit_payment_updated(Some(tx_id)).await?; // Emit Pending event

                Ok(SendPaymentResponse {
                    payment: Payment::from(tx_data, None),
                })
            }

            // If no MRH found, perform usual swap
            None => self.send_payment_via_swap(req).await,
        }
    }

    /// Performs a Send Payment by doing a swap (create it, fund it, track it, etc).
    async fn send_payment_via_swap(
        &self,
        req: &PrepareSendResponse,
    ) -> Result<SendPaymentResponse, PaymentError> {
        let receiver_amount_sat = get_invoice_amount!(req.invoice);
        let lbtc_pair = self.validate_submarine_pairs(receiver_amount_sat)?;
        let lockup_tx_fees_sat = self.estimate_lockup_tx_fee(receiver_amount_sat).await?;
        ensure_sdk!(
            req.fees_sat == lbtc_pair.fees.total(receiver_amount_sat) + lockup_tx_fees_sat,
            PaymentError::InvalidOrExpiredFees
        );

        let swap = match self.persister.fetch_send_swap_by_invoice(&req.invoice)? {
            Some(swap) => match swap.state {
                Pending => return Err(PaymentError::PaymentInProgress),
                Complete => return Err(PaymentError::AlreadyPaid),
                Failed => {
                    return Err(PaymentError::InvalidInvoice {
                        err: "Payment has already failed. Please try with another invoice."
                            .to_string(),
                    })
                }
                _ => swap,
            },
            None => {
                let keypair = utils::generate_keypair();
                let refund_public_key = boltz_client::PublicKey {
                    compressed: true,
                    inner: keypair.public_key(),
                };
                let create_response = self.swapper.create_send_swap(CreateSubmarineRequest {
                    from: "L-BTC".to_string(),
                    to: "BTC".to_string(),
                    invoice: req.invoice.to_string(),
                    refund_public_key,
                    pair_hash: Some(lbtc_pair.hash),
                    referral_id: None,
                })?;

                let swap_id = &create_response.id;
                let create_response_json =
                    SendSwap::from_boltz_struct_to_json(&create_response, swap_id)?;

                let payer_amount_sat = req.fees_sat + receiver_amount_sat;
                let swap = SendSwap {
                    id: swap_id.clone(),
                    invoice: req.invoice.clone(),
                    preimage: None,
                    payer_amount_sat,
                    receiver_amount_sat,
                    create_response_json,
                    lockup_tx_id: None,
                    refund_tx_id: None,
                    created_at: utils::now(),
                    state: PaymentState::Created,
                    refund_private_key: keypair.display_secret().to_string(),
                };
                self.persister.insert_send_swap(&swap)?;
                swap
            }
        };
        self.status_stream.track_swap_id(&swap.id)?;

        let accept_zero_conf = swap.get_boltz_create_response()?.accept_zero_conf;
        self.wait_for_payment(swap.id, accept_zero_conf)
            .await
            .map(|payment| SendPaymentResponse { payment })
    }

    async fn wait_for_payment(
        &self,
        swap_id: String,
        accept_zero_conf: bool,
    ) -> Result<Payment, PaymentError> {
        let timeout_fut = tokio::time::sleep(Duration::from_secs(self.config.payment_timeout_sec));
        tokio::pin!(timeout_fut);

        let mut events_stream = self.event_manager.subscribe();
        let mut maybe_payment: Option<Payment> = None;
        let send_swap_state_handler = SendSwapStateHandler::new(
            self.config.clone(),
            self.onchain_wallet.clone(),
            self.persister.clone(),
            self.swapper.clone(),
        );

        loop {
            tokio::select! {
                _ = &mut timeout_fut => match maybe_payment {
                    Some(payment) => return Ok(payment),
                    None => {
                        debug!("Timeout occured without payment, set swap to timed out");
                        send_swap_state_handler.update_swap_info(&swap_id, TimedOut, None, None, None).await?;
                        return Err(PaymentError::PaymentTimeout)
                    },
                },
                event = events_stream.recv() => match event {
                    Ok(LiquidSdkEvent::PaymentPending { details }) => match details.swap_id.clone() {
                        Some(id) if id == swap_id => match accept_zero_conf {
                            true => {
                                debug!("Received Send Payment pending event with zero-conf accepted");
                                return Ok(details)
                            }
                            false => {
                                debug!("Received Send Payment pending event, waiting for confirmation");
                                maybe_payment = Some(details);
                            }
                        },
                        _ => error!("Received Send Payment pending event for payment without swap ID"),
                    },
                    Ok(LiquidSdkEvent::PaymentSucceed { details }) => match details.swap_id.clone()
                    {
                        Some(id) if id == swap_id => {
                            debug!("Received Send Payment succeed event");
                            return Ok(details);
                        }
                        _ => error!("Received Send Payment succeed event for payment without swap ID"),
                    },
                    Ok(event) => debug!("Unhandled event: {event:?}"),
                    Err(e) => debug!("Received error waiting for event: {e:?}"),
                }
            }
        }
    }

<<<<<<< HEAD
    async fn try_claim(&self, ongoing_receive_swap: &ReceiveSwap) -> Result<(), PaymentError> {
        ensure_sdk!(
            ongoing_receive_swap.claim_tx_id.is_none(),
            PaymentError::AlreadyClaimed
        );
        let swap_id = &ongoing_receive_swap.id;
        let claim_address = self.onchain_wallet.next_unused_address().await?.to_string();
        let claim_tx_id = self
            .swapper
            .claim_receive_swap(ongoing_receive_swap, claim_address)?;

        // We insert a pseudo-claim-tx in case LWK fails to pick up the new mempool tx for a while
        // This makes the tx known to the SDK (get_info, list_payments) instantly
        self.persister.insert_or_update_payment(PaymentTxData {
            tx_id: claim_tx_id.clone(),
            timestamp: None,
            amount_sat: ongoing_receive_swap.receiver_amount_sat,
            fees_sat: 0, // Will be overwritten once LWK fetches the real tx
            payment_type: PaymentType::Receive,
            is_confirmed: false,
        })?;

        self.try_handle_receive_swap_update(swap_id, Pending, Some(&claim_tx_id))
            .await?;

        Ok(())
    }

=======
>>>>>>> 054b8c6d
    pub async fn prepare_receive_payment(
        &self,
        req: &PrepareReceiveRequest,
    ) -> Result<PrepareReceiveResponse, PaymentError> {
        self.ensure_is_started().await?;
        let reverse_pair = self
            .swapper
            .get_reverse_swap_pairs()?
            .ok_or(PaymentError::PairsNotFound)?;

        let payer_amount_sat = req.payer_amount_sat;
        let fees_sat = reverse_pair.fees.total(req.payer_amount_sat);

        ensure_sdk!(payer_amount_sat > fees_sat, PaymentError::AmountOutOfRange);

        reverse_pair
            .limits
            .within(payer_amount_sat)
            .map_err(|_| PaymentError::AmountOutOfRange)?;

        debug!("Preparing Receive Swap with: payer_amount_sat {payer_amount_sat} sat, fees_sat {fees_sat} sat");

        Ok(PrepareReceiveResponse {
            payer_amount_sat,
            fees_sat,
        })
    }

    pub async fn receive_payment(
        &self,
        req: &PrepareReceiveResponse,
    ) -> Result<ReceivePaymentResponse, PaymentError> {
        self.ensure_is_started().await?;

        let payer_amount_sat = req.payer_amount_sat;
        let fees_sat = req.fees_sat;

        let reverse_pair = self
            .swapper
            .get_reverse_swap_pairs()?
            .ok_or(PaymentError::PairsNotFound)?;
        let new_fees_sat = reverse_pair.fees.total(req.payer_amount_sat);
        ensure_sdk!(fees_sat == new_fees_sat, PaymentError::InvalidOrExpiredFees);

        debug!("Creating Receive Swap with: payer_amount_sat {payer_amount_sat} sat, fees_sat {fees_sat} sat");

        let keypair = utils::generate_keypair();

        let preimage = Preimage::new();
        let preimage_str = preimage.to_string().ok_or(PaymentError::InvalidPreimage)?;
        let preimage_hash = preimage.sha256.to_string();

        // Address to be used for a BIP-21 direct payment
        let mrh_addr = self.onchain_wallet.next_unused_address().await?;

        // Signature of the claim public key of the SHA256 hash of the address for the direct payment
        let mrh_addr_str = mrh_addr.to_string();
        let mrh_addr_hash = sha256::Hash::hash(mrh_addr_str.as_bytes());
        let mrh_addr_hash_sig = keypair.sign_schnorr(mrh_addr_hash.into());

        let v2_req = CreateReverseRequest {
            invoice_amount: req.payer_amount_sat as u32, // TODO update our model
            from: "BTC".to_string(),
            to: "L-BTC".to_string(),
            preimage_hash: preimage.sha256,
            claim_public_key: keypair.public_key().into(),
            address: Some(mrh_addr_str.clone()),
            address_signature: Some(mrh_addr_hash_sig.to_hex()),
            referral_id: None,
        };
        let create_response = self.swapper.create_receive_swap(v2_req)?;

        // Check if correct MRH was added to the invoice by Boltz
        let (bip21_lbtc_address, bip21_amount_btc) = self
            .swapper
            .check_for_mrh(&create_response.invoice)?
            .ok_or(PaymentError::receive_error("Invoice has no MRH"))?;
        let received_bip21_amount_sat: u64 = (bip21_amount_btc * 100_000_000.0) as u64;
        ensure_sdk!(
            bip21_lbtc_address == mrh_addr_str,
            PaymentError::receive_error("Invoice has incorrect address in MRH")
        );
        // The swap fee savings are passed on to the Sender: MRH amount = invoice amount - fees
        let expected_bip21_amount_sat = req.payer_amount_sat - req.fees_sat;
        ensure_sdk!(
            received_bip21_amount_sat == expected_bip21_amount_sat,
            PaymentError::receive_error(&format!(
                "Invoice has incorrect amount in MRH: expected {expected_bip21_amount_sat} sat, MRH has {received_bip21_amount_sat} sat",
            ))
        );

        let swap_id = create_response.id.clone();
        let invoice = Bolt11Invoice::from_str(&create_response.invoice).map_err(|err| {
            PaymentError::InvalidInvoice {
                err: err.to_string(),
            }
        })?;
        let payer_amount_sat =
            invoice
                .amount_milli_satoshis()
                .ok_or(PaymentError::InvalidInvoice {
                    err: "Invoice does not contain an amount".to_string(),
                })?
                / 1000;

        // Double check that the generated invoice includes our data
        // https://docs.boltz.exchange/v/api/dont-trust-verify#lightning-invoice-verification
        if invoice.payment_hash().to_string() != preimage_hash {
            return Err(PaymentError::InvalidInvoice {
                err: "Invalid preimage returned by swapper".to_string(),
            });
        };

        let create_response_json = ReceiveSwap::from_boltz_struct_to_json(
            &create_response,
            &swap_id,
            &invoice.to_string(),
        )?;
        self.persister
            .insert_receive_swap(&ReceiveSwap {
                id: swap_id.clone(),
                preimage: preimage_str,
                create_response_json,
                claim_private_key: keypair.display_secret().to_string(),
                invoice: invoice.to_string(),
                payer_amount_sat,
                receiver_amount_sat: payer_amount_sat - req.fees_sat,
                claim_fees_sat: reverse_pair.fees.claim_estimate(),
                claim_tx_id: None,
                created_at: utils::now(),
                state: PaymentState::Created,
            })
            .map_err(|_| PaymentError::PersistError)?;
        self.status_stream.track_swap_id(&swap_id)?;

        Ok(ReceivePaymentResponse {
            id: swap_id,
            invoice: invoice.to_string(),
        })
    }

    /// This method fetches the chain tx data (onchain and mempool) using LWK. For every wallet tx,
    /// it inserts or updates a corresponding entry in our Payments table.
    async fn sync_payments_with_chain_data(&self, with_scan: bool) -> Result<()> {
        if with_scan {
            self.onchain_wallet.full_scan().await?;
        }

        let pending_receive_swaps_by_claim_tx_id =
            self.persister.list_pending_receive_swaps_by_claim_tx_id()?;
        let pending_send_swaps_by_refund_tx_id =
            self.persister.list_pending_send_swaps_by_refund_tx_id()?;

        let send_swap_state_handler = SendSwapStateHandler::new(
            self.config.clone(),
            self.onchain_wallet.clone(),
            self.persister.clone(),
            self.swapper.clone(),
        );
        for tx in self.onchain_wallet.transactions().await? {
            let tx_id = tx.txid.to_string();
            let is_tx_confirmed = tx.height.is_some();
            let amount_sat = tx.balance.values().sum::<i64>();

            // Transition the swaps whose state depends on this tx being confirmed
            if is_tx_confirmed {
                if let Some(swap) = pending_receive_swaps_by_claim_tx_id.get(&tx_id) {
                    self.receive_swap_state_handler
                        .update_swap_info(&swap.id, Complete, None)
                        .await?;
                }
                if let Some(swap) = pending_send_swaps_by_refund_tx_id.get(&tx_id) {
                    send_swap_state_handler
                        .update_swap_info(&swap.id, Failed, None, None, None)
                        .await?;
                }
            }

            self.persister.insert_or_update_payment(PaymentTxData {
                tx_id,
                timestamp: tx.timestamp,
                amount_sat: amount_sat.unsigned_abs(),
                fees_sat: tx.fee,
                payment_type: match amount_sat >= 0 {
                    true => PaymentType::Receive,
                    false => PaymentType::Send,
                },
                is_confirmed: is_tx_confirmed,
            })?;
        }

        Ok(())
    }

    /// Lists the SDK payments. The payments are determined based on onchain transactions and swaps.
    pub async fn list_payments(&self) -> Result<Vec<Payment>, PaymentError> {
        self.ensure_is_started().await?;

        let mut payments: Vec<Payment> = self.persister.get_payments()?.values().cloned().collect();
        payments.sort_by_key(|p| p.timestamp);
        Ok(payments)
    }

    /// Empties all Liquid Wallet caches for this network type.
    pub fn empty_wallet_cache(&self) -> Result<()> {
        let mut path = PathBuf::from(self.config.working_dir.clone());
        path.push(Into::<ElementsNetwork>::into(self.config.network).as_str());
        path.push("enc_cache");

        fs::remove_dir_all(&path)?;
        fs::create_dir_all(path)?;

        Ok(())
    }

    /// Synchronize the DB with mempool and onchain data
    pub async fn sync(&self) -> LiquidSdkResult<()> {
        self.ensure_is_started().await?;

        let t0 = Instant::now();
        self.sync_payments_with_chain_data(true).await?;
        let duration_ms = Instant::now().duration_since(t0).as_millis();
        info!("Synchronized with mempool and onchain data (t = {duration_ms} ms)");

        self.notify_event_listeners(LiquidSdkEvent::Synced).await?;
        Ok(())
    }

    pub fn backup(&self, req: BackupRequest) -> Result<()> {
        let backup_path = req
            .backup_path
            .map(PathBuf::from)
            .unwrap_or(self.persister.get_default_backup_path());
        self.persister.backup(backup_path)
    }

    pub fn restore(&self, req: RestoreRequest) -> Result<()> {
        let backup_path = req
            .backup_path
            .map(PathBuf::from)
            .unwrap_or(self.persister.get_default_backup_path());
        self.persister.restore_from_backup(backup_path)
    }

    pub fn default_config(network: Network) -> Config {
        match network {
            Network::Mainnet => Config::mainnet(),
            Network::Testnet => Config::testnet(),
        }
    }

    pub fn parse_invoice(input: &str) -> Result<LNInvoice, PaymentError> {
        let input = input
            .strip_prefix("lightning:")
            .or(input.strip_prefix("LIGHTNING:"))
            .unwrap_or(input);
        let invoice =
            Bolt11Invoice::from_str(input).map_err(|err| PaymentError::InvalidInvoice {
                err: err.to_string(),
            })?;

        // Try to take payee pubkey from the tagged fields, if doesn't exist recover it from the signature
        let payee_pubkey: String = match invoice.payee_pub_key() {
            Some(key) => key.serialize().to_hex(),
            None => invoice.recover_payee_pub_key().serialize().to_hex(),
        };
        let description = match invoice.description() {
            Bolt11InvoiceDescription::Direct(msg) => Some(msg.to_string()),
            Bolt11InvoiceDescription::Hash(_) => None,
        };
        let description_hash = match invoice.description() {
            Bolt11InvoiceDescription::Direct(_) => None,
            Bolt11InvoiceDescription::Hash(h) => Some(h.0.to_string()),
        };
        let timestamp = invoice
            .timestamp()
            .duration_since(UNIX_EPOCH)
            .map_err(|err| PaymentError::InvalidInvoice {
                err: err.to_string(),
            })?
            .as_secs();
        let routing_hints = invoice
            .route_hints()
            .iter()
            .map(RouteHint::from_ldk_hint)
            .collect();

        let res = LNInvoice {
            bolt11: input.to_string(),
            network: invoice.currency().try_into()?,
            payee_pubkey,
            payment_hash: invoice.payment_hash().to_hex(),
            description,
            description_hash,
            amount_msat: invoice.amount_milli_satoshis(),
            timestamp,
            expiry: invoice.expiry_time().as_secs(),
            routing_hints,
            payment_secret: invoice.payment_secret().0.to_vec(),
            min_final_cltv_expiry_delta: invoice.min_final_cltv_expiry_delta(),
        };
        Ok(res)
    }

    /// Configures a global SDK logger that will log to file and will forward log events to
    /// an optional application-specific logger.
    ///
    /// If called, it should be called before any SDK methods (for example, before `connect`).
    ///
    /// It must be called only once in the application lifecycle. Alternatively, If the application
    /// already uses a globally-registered logger, this method shouldn't be called at all.
    ///
    /// ### Arguments
    ///
    /// - `log_dir`: Location where the the SDK log file will be created. The directory must already exist.
    ///
    /// - `app_logger`: Optional application logger.
    ///
    /// If the application is to use it's own logger, but would also like the SDK to log SDK-specific
    /// log output to a file in the configured `log_dir`, then do not register the
    /// app-specific logger as a global logger and instead call this method with the app logger as an arg.
    ///
    /// ### Errors
    ///
    /// An error is thrown if the log file cannot be created in the working directory.
    ///
    /// An error is thrown if a global logger is already configured.
    pub fn init_logging(log_dir: &str, app_logger: Option<Box<dyn log::Log>>) -> Result<()> {
        crate::logger::init_logging(log_dir, app_logger)
    }
}

struct SwapperReconnectHandler {
    persister: Arc<Persister>,
    status_stream: Arc<dyn SwapperStatusStream>,
}

#[async_trait]
impl ReconnectHandler for SwapperReconnectHandler {
    async fn on_stream_reconnect(&self) {
        match self.persister.list_ongoing_swaps() {
            Ok(initial_ongoing_swaps) => {
                info!(
                    "On stream reconnection, got {} initial ongoing swaps",
                    initial_ongoing_swaps.len()
                );
                for ongoing_swap in initial_ongoing_swaps {
                    match self.status_stream.track_swap_id(&ongoing_swap.id()) {
                        Ok(_) => info!("Tracking ongoing swap: {}", ongoing_swap.id()),
                        Err(e) => error!("Failed to track ongoing swap: {e:?}"),
                    }
                }
            }
            Err(e) => error!("Failed to list initial ongoing swaps: {e:?}"),
        }
    }
}

#[cfg(test)]
mod tests {
    use anyhow::Result;
    use tempdir::TempDir;

    use crate::model::*;
    use crate::sdk::LiquidSdk;

    const TEST_MNEMONIC: &str = "abandon abandon abandon abandon abandon abandon abandon abandon abandon abandon abandon about";

    fn create_temp_dir() -> Result<(TempDir, String)> {
        let data_dir = TempDir::new(&uuid::Uuid::new_v4().to_string())?;
        let data_dir_str = data_dir
            .as_ref()
            .to_path_buf()
            .to_str()
            .expect("Expecting valid temporary path")
            .to_owned();
        Ok((data_dir, data_dir_str))
    }

    async fn list_pending(sdk: &LiquidSdk) -> Result<Vec<Payment>> {
        let payments = sdk.list_payments().await?;

        Ok(payments
            .iter()
            .filter(|p| matches!(&p.status, PaymentState::Pending))
            .cloned()
            .collect())
    }

    #[tokio::test]
    async fn normal_submarine_swap() -> Result<()> {
        let (_data_dir, data_dir_str) = create_temp_dir()?;
        let mut config = Config::testnet();
        config.working_dir = data_dir_str;
        let sdk = LiquidSdk::connect(ConnectRequest {
            mnemonic: TEST_MNEMONIC.to_string(),
            config,
        })
        .await?;

        let invoice = "lntb10u1pnqwkjrpp5j8ucv9mgww0ajk95yfpvuq0gg5825s207clrzl5thvtuzfn68h0sdqqcqzzsxqr23srzjqv8clnrfs9keq3zlg589jvzpw87cqh6rjks0f9g2t9tvuvcqgcl45f6pqqqqqfcqqyqqqqlgqqqqqqgq2qsp5jnuprlxrargr6hgnnahl28nvutj3gkmxmmssu8ztfhmmey3gq2ss9qyyssq9ejvcp6frwklf73xvskzdcuhnnw8dmxag6v44pffwqrxznsly4nqedem3p3zhn6u4ln7k79vk6zv55jjljhnac4gnvr677fyhfgn07qp4x6wrq".to_string();
        sdk.prepare_send_payment(&PrepareSendRequest { invoice })
            .await?;
        assert!(!list_pending(&sdk).await?.is_empty());

        Ok(())
    }

    #[tokio::test]
    async fn reverse_submarine_swap() -> Result<()> {
        let (_data_dir, data_dir_str) = create_temp_dir()?;
        let mut config = Config::testnet();
        config.working_dir = data_dir_str;
        let sdk = LiquidSdk::connect(ConnectRequest {
            mnemonic: TEST_MNEMONIC.to_string(),
            config,
        })
        .await?;

        let prepare_response = sdk
            .prepare_receive_payment(&PrepareReceiveRequest {
                payer_amount_sat: 1_000,
            })
            .await?;
        sdk.receive_payment(&prepare_response).await?;
        assert!(!list_pending(&sdk).await?.is_empty());

        Ok(())
    }

    #[test]
    fn reverse_submarine_swap_recovery() -> Result<()> {
        Ok(())
    }
}<|MERGE_RESOLUTION|>--- conflicted
+++ resolved
@@ -799,37 +799,6 @@
         }
     }
 
-<<<<<<< HEAD
-    async fn try_claim(&self, ongoing_receive_swap: &ReceiveSwap) -> Result<(), PaymentError> {
-        ensure_sdk!(
-            ongoing_receive_swap.claim_tx_id.is_none(),
-            PaymentError::AlreadyClaimed
-        );
-        let swap_id = &ongoing_receive_swap.id;
-        let claim_address = self.onchain_wallet.next_unused_address().await?.to_string();
-        let claim_tx_id = self
-            .swapper
-            .claim_receive_swap(ongoing_receive_swap, claim_address)?;
-
-        // We insert a pseudo-claim-tx in case LWK fails to pick up the new mempool tx for a while
-        // This makes the tx known to the SDK (get_info, list_payments) instantly
-        self.persister.insert_or_update_payment(PaymentTxData {
-            tx_id: claim_tx_id.clone(),
-            timestamp: None,
-            amount_sat: ongoing_receive_swap.receiver_amount_sat,
-            fees_sat: 0, // Will be overwritten once LWK fetches the real tx
-            payment_type: PaymentType::Receive,
-            is_confirmed: false,
-        })?;
-
-        self.try_handle_receive_swap_update(swap_id, Pending, Some(&claim_tx_id))
-            .await?;
-
-        Ok(())
-    }
-
-=======
->>>>>>> 054b8c6d
     pub async fn prepare_receive_payment(
         &self,
         req: &PrepareReceiveRequest,
