--- conflicted
+++ resolved
@@ -1,5 +1,11 @@
 use std::time::Instant;
-use std::{fs, path::PathBuf, str::FromStr, sync::Arc, time::Duration};
+use std::{
+    fs,
+    path::PathBuf,
+    str::FromStr,
+    sync::Arc,
+    time::{Duration, UNIX_EPOCH},
+};
 
 use anyhow::{anyhow, Result};
 use boltz_client::lightning_invoice::Bolt11InvoiceDescription;
@@ -27,12 +33,6 @@
     BlockchainBackend, ElectrumClient, ElectrumUrl, ElementsNetwork, FsPersister,
     Wollet as LwkWollet, WolletDescriptor,
 };
-<<<<<<< HEAD
-use std::time::{Instant, UNIX_EPOCH};
-use std::{fs, path::PathBuf, str::FromStr, sync::Arc, time::Duration};
-use tokio::net::TcpStream;
-=======
->>>>>>> 35561bac
 use tokio::sync::{watch, Mutex, RwLock};
 
 use crate::error::LiquidSdkError;
@@ -162,9 +162,13 @@
             }
         });
 
-        self.status_stream.clone().track_pending_swaps(self.shutdown_receiver.clone()).await;
-
-        self.track_swap_updates(self.shutdown_receiver.clone()).await;
+        self.status_stream
+            .clone()
+            .track_pending_swaps(self.shutdown_receiver.clone())
+            .await;
+
+        self.track_swap_updates(self.shutdown_receiver.clone())
+            .await;
 
         Ok(())
     }
@@ -202,7 +206,7 @@
                     update = updates_stream.recv() => match update {
                         Ok(boltzv2::Update { id, status }) => {
                             let _ = cloned.sync().await;
-    
+
                             if let Ok(_) = cloned.try_handle_send_swap_boltz_status(&status, &id).await
                             {
                                 info!("Handled send swap update");
@@ -663,17 +667,10 @@
         BoltzApiClientV2::new(Self::boltz_url_v2(self.network))
     }
 
-<<<<<<< HEAD
-    pub(crate) fn boltz_url_v2(&self) -> &str {
-        match self.network {
+    pub(crate) fn boltz_url_v2(network: Network) -> &'static str {
+        match network {
             Network::Testnet => BOLTZ_TESTNET_URL_V2,
             Network::Mainnet => BOLTZ_MAINNET_URL_V2,
-=======
-    pub(crate) fn boltz_url_v2(network: Network) -> &'static str {
-        match network {
-            Network::LiquidTestnet => BOLTZ_TESTNET_URL_V2,
-            Network::Liquid => BOLTZ_MAINNET_URL_V2,
->>>>>>> 35561bac
         }
     }
 
@@ -1522,9 +1519,11 @@
         })
         .await?;
 
-        let prepare_response = sdk.prepare_receive_payment(&PrepareReceiveRequest {
-            payer_amount_sat: 1_000,
-        }).await?;
+        let prepare_response = sdk
+            .prepare_receive_payment(&PrepareReceiveRequest {
+                payer_amount_sat: 1_000,
+            })
+            .await?;
         sdk.receive_payment(&prepare_response).await?;
         assert!(!list_pending(&sdk).await?.is_empty());
 
