--- conflicted
+++ resolved
@@ -461,110 +461,9 @@
         return lnUrlAuthRequestDataList.map { v -> [String: Any?] in dictionaryOf(lnUrlAuthRequestData: v) }
     }
 
-<<<<<<< HEAD
     static func asLnUrlErrorData(lnUrlErrorData: [String: Any?]) throws -> LnUrlErrorData {
         guard let reason = lnUrlErrorData["reason"] as? String else {
             throw LiquidSdkError.Generic(message: errMissingMandatoryField(fieldName: "reason", typeName: "LnUrlErrorData"))
-=======
-    static func asPayOnchainRequest(payOnchainRequest: [String: Any?]) throws -> PayOnchainRequest {
-        guard let address = payOnchainRequest["address"] as? String else {
-            throw LiquidSdkError.Generic(message: errMissingMandatoryField(fieldName: "address", typeName: "PayOnchainRequest"))
-        }
-        guard let prepareResTmp = payOnchainRequest["prepareRes"] as? [String: Any?] else {
-            throw LiquidSdkError.Generic(message: errMissingMandatoryField(fieldName: "prepareRes", typeName: "PayOnchainRequest"))
-        }
-        let prepareRes = try asPreparePayOnchainResponse(preparePayOnchainResponse: prepareResTmp)
-
-        return PayOnchainRequest(
-            address: address,
-            prepareRes: prepareRes
-        )
-    }
-
-    static func dictionaryOf(payOnchainRequest: PayOnchainRequest) -> [String: Any?] {
-        return [
-            "address": payOnchainRequest.address,
-            "prepareRes": dictionaryOf(preparePayOnchainResponse: payOnchainRequest.prepareRes),
-        ]
-    }
-
-    static func asPayOnchainRequestList(arr: [Any]) throws -> [PayOnchainRequest] {
-        var list = [PayOnchainRequest]()
-        for value in arr {
-            if let val = value as? [String: Any?] {
-                var payOnchainRequest = try asPayOnchainRequest(payOnchainRequest: val)
-                list.append(payOnchainRequest)
-            } else {
-                throw LiquidSdkError.Generic(message: errUnexpectedType(typeName: "PayOnchainRequest"))
-            }
-        }
-        return list
-    }
-
-    static func arrayOf(payOnchainRequestList: [PayOnchainRequest]) -> [Any] {
-        return payOnchainRequestList.map { v -> [String: Any?] in dictionaryOf(payOnchainRequest: v) }
-    }
-
-    static func asPayment(payment: [String: Any?]) throws -> Payment {
-        var txId: String?
-        if hasNonNilKey(data: payment, key: "txId") {
-            guard let txIdTmp = payment["txId"] as? String else {
-                throw LiquidSdkError.Generic(message: errUnexpectedValue(fieldName: "txId"))
-            }
-            txId = txIdTmp
-        }
-        var swapId: String?
-        if hasNonNilKey(data: payment, key: "swapId") {
-            guard let swapIdTmp = payment["swapId"] as? String else {
-                throw LiquidSdkError.Generic(message: errUnexpectedValue(fieldName: "swapId"))
-            }
-            swapId = swapIdTmp
-        }
-        guard let timestamp = payment["timestamp"] as? UInt32 else {
-            throw LiquidSdkError.Generic(message: errMissingMandatoryField(fieldName: "timestamp", typeName: "Payment"))
-        }
-        guard let amountSat = payment["amountSat"] as? UInt64 else {
-            throw LiquidSdkError.Generic(message: errMissingMandatoryField(fieldName: "amountSat", typeName: "Payment"))
-        }
-        guard let feesSat = payment["feesSat"] as? UInt64 else {
-            throw LiquidSdkError.Generic(message: errMissingMandatoryField(fieldName: "feesSat", typeName: "Payment"))
-        }
-        var preimage: String?
-        if hasNonNilKey(data: payment, key: "preimage") {
-            guard let preimageTmp = payment["preimage"] as? String else {
-                throw LiquidSdkError.Generic(message: errUnexpectedValue(fieldName: "preimage"))
-            }
-            preimage = preimageTmp
-        }
-        var bolt11: String?
-        if hasNonNilKey(data: payment, key: "bolt11") {
-            guard let bolt11Tmp = payment["bolt11"] as? String else {
-                throw LiquidSdkError.Generic(message: errUnexpectedValue(fieldName: "bolt11"))
-            }
-            bolt11 = bolt11Tmp
-        }
-        var refundTxId: String?
-        if hasNonNilKey(data: payment, key: "refundTxId") {
-            guard let refundTxIdTmp = payment["refundTxId"] as? String else {
-                throw LiquidSdkError.Generic(message: errUnexpectedValue(fieldName: "refundTxId"))
-            }
-            refundTxId = refundTxIdTmp
-        }
-        var refundTxAmountSat: UInt64?
-        if hasNonNilKey(data: payment, key: "refundTxAmountSat") {
-            guard let refundTxAmountSatTmp = payment["refundTxAmountSat"] as? UInt64 else {
-                throw LiquidSdkError.Generic(message: errUnexpectedValue(fieldName: "refundTxAmountSat"))
-            }
-            refundTxAmountSat = refundTxAmountSatTmp
-        }
-        guard let paymentTypeTmp = payment["paymentType"] as? String else {
-            throw LiquidSdkError.Generic(message: errMissingMandatoryField(fieldName: "paymentType", typeName: "Payment"))
-        }
-        let paymentType = try asPaymentType(paymentType: paymentTypeTmp)
-
-        guard let statusTmp = payment["status"] as? String else {
-            throw LiquidSdkError.Generic(message: errMissingMandatoryField(fieldName: "status", typeName: "Payment"))
->>>>>>> 5dca0686
         }
 
         return LnUrlErrorData(
@@ -594,88 +493,12 @@
         return lnUrlErrorDataList.map { v -> [String: Any?] in dictionaryOf(lnUrlErrorData: v) }
     }
 
-<<<<<<< HEAD
     static func asLnUrlPayErrorData(lnUrlPayErrorData: [String: Any?]) throws -> LnUrlPayErrorData {
         guard let paymentHash = lnUrlPayErrorData["paymentHash"] as? String else {
             throw LiquidSdkError.Generic(message: errMissingMandatoryField(fieldName: "paymentHash", typeName: "LnUrlPayErrorData"))
         }
         guard let reason = lnUrlPayErrorData["reason"] as? String else {
             throw LiquidSdkError.Generic(message: errMissingMandatoryField(fieldName: "reason", typeName: "LnUrlPayErrorData"))
-=======
-    static func asPreparePayOnchainRequest(preparePayOnchainRequest: [String: Any?]) throws -> PreparePayOnchainRequest {
-        guard let amountSat = preparePayOnchainRequest["amountSat"] as? UInt64 else {
-            throw LiquidSdkError.Generic(message: errMissingMandatoryField(fieldName: "amountSat", typeName: "PreparePayOnchainRequest"))
-        }
-
-        return PreparePayOnchainRequest(
-            amountSat: amountSat)
-    }
-
-    static func dictionaryOf(preparePayOnchainRequest: PreparePayOnchainRequest) -> [String: Any?] {
-        return [
-            "amountSat": preparePayOnchainRequest.amountSat,
-        ]
-    }
-
-    static func asPreparePayOnchainRequestList(arr: [Any]) throws -> [PreparePayOnchainRequest] {
-        var list = [PreparePayOnchainRequest]()
-        for value in arr {
-            if let val = value as? [String: Any?] {
-                var preparePayOnchainRequest = try asPreparePayOnchainRequest(preparePayOnchainRequest: val)
-                list.append(preparePayOnchainRequest)
-            } else {
-                throw LiquidSdkError.Generic(message: errUnexpectedType(typeName: "PreparePayOnchainRequest"))
-            }
-        }
-        return list
-    }
-
-    static func arrayOf(preparePayOnchainRequestList: [PreparePayOnchainRequest]) -> [Any] {
-        return preparePayOnchainRequestList.map { v -> [String: Any?] in dictionaryOf(preparePayOnchainRequest: v) }
-    }
-
-    static func asPreparePayOnchainResponse(preparePayOnchainResponse: [String: Any?]) throws -> PreparePayOnchainResponse {
-        guard let amountSat = preparePayOnchainResponse["amountSat"] as? UInt64 else {
-            throw LiquidSdkError.Generic(message: errMissingMandatoryField(fieldName: "amountSat", typeName: "PreparePayOnchainResponse"))
-        }
-        guard let feesSat = preparePayOnchainResponse["feesSat"] as? UInt64 else {
-            throw LiquidSdkError.Generic(message: errMissingMandatoryField(fieldName: "feesSat", typeName: "PreparePayOnchainResponse"))
-        }
-
-        return PreparePayOnchainResponse(
-            amountSat: amountSat,
-            feesSat: feesSat
-        )
-    }
-
-    static func dictionaryOf(preparePayOnchainResponse: PreparePayOnchainResponse) -> [String: Any?] {
-        return [
-            "amountSat": preparePayOnchainResponse.amountSat,
-            "feesSat": preparePayOnchainResponse.feesSat,
-        ]
-    }
-
-    static func asPreparePayOnchainResponseList(arr: [Any]) throws -> [PreparePayOnchainResponse] {
-        var list = [PreparePayOnchainResponse]()
-        for value in arr {
-            if let val = value as? [String: Any?] {
-                var preparePayOnchainResponse = try asPreparePayOnchainResponse(preparePayOnchainResponse: val)
-                list.append(preparePayOnchainResponse)
-            } else {
-                throw LiquidSdkError.Generic(message: errUnexpectedType(typeName: "PreparePayOnchainResponse"))
-            }
-        }
-        return list
-    }
-
-    static func arrayOf(preparePayOnchainResponseList: [PreparePayOnchainResponse]) -> [Any] {
-        return preparePayOnchainResponseList.map { v -> [String: Any?] in dictionaryOf(preparePayOnchainResponse: v) }
-    }
-
-    static func asPrepareReceiveRequest(prepareReceiveRequest: [String: Any?]) throws -> PrepareReceiveRequest {
-        guard let payerAmountSat = prepareReceiveRequest["payerAmountSat"] as? UInt64 else {
-            throw LiquidSdkError.Generic(message: errMissingMandatoryField(fieldName: "payerAmountSat", typeName: "PrepareReceiveRequest"))
->>>>>>> 5dca0686
         }
 
         return LnUrlPayErrorData(
@@ -1091,6 +914,45 @@
 
     static func arrayOf(messageSuccessActionDataList: [MessageSuccessActionData]) -> [Any] {
         return messageSuccessActionDataList.map { v -> [String: Any?] in dictionaryOf(messageSuccessActionData: v) }
+    }
+
+    static func asPayOnchainRequest(payOnchainRequest: [String: Any?]) throws -> PayOnchainRequest {
+        guard let address = payOnchainRequest["address"] as? String else {
+            throw LiquidSdkError.Generic(message: errMissingMandatoryField(fieldName: "address", typeName: "PayOnchainRequest"))
+        }
+        guard let prepareResTmp = payOnchainRequest["prepareRes"] as? [String: Any?] else {
+            throw LiquidSdkError.Generic(message: errMissingMandatoryField(fieldName: "prepareRes", typeName: "PayOnchainRequest"))
+        }
+        let prepareRes = try asPreparePayOnchainResponse(preparePayOnchainResponse: prepareResTmp)
+
+        return PayOnchainRequest(
+            address: address,
+            prepareRes: prepareRes
+        )
+    }
+
+    static func dictionaryOf(payOnchainRequest: PayOnchainRequest) -> [String: Any?] {
+        return [
+            "address": payOnchainRequest.address,
+            "prepareRes": dictionaryOf(preparePayOnchainResponse: payOnchainRequest.prepareRes),
+        ]
+    }
+
+    static func asPayOnchainRequestList(arr: [Any]) throws -> [PayOnchainRequest] {
+        var list = [PayOnchainRequest]()
+        for value in arr {
+            if let val = value as? [String: Any?] {
+                var payOnchainRequest = try asPayOnchainRequest(payOnchainRequest: val)
+                list.append(payOnchainRequest)
+            } else {
+                throw LiquidSdkError.Generic(message: errUnexpectedType(typeName: "PayOnchainRequest"))
+            }
+        }
+        return list
+    }
+
+    static func arrayOf(payOnchainRequestList: [PayOnchainRequest]) -> [Any] {
+        return payOnchainRequestList.map { v -> [String: Any?] in dictionaryOf(payOnchainRequest: v) }
     }
 
     static func asPayment(payment: [String: Any?]) throws -> Payment {
@@ -1203,6 +1065,76 @@
         return paymentList.map { v -> [String: Any?] in dictionaryOf(payment: v) }
     }
 
+    static func asPreparePayOnchainRequest(preparePayOnchainRequest: [String: Any?]) throws -> PreparePayOnchainRequest {
+        guard let amountSat = preparePayOnchainRequest["amountSat"] as? UInt64 else {
+            throw LiquidSdkError.Generic(message: errMissingMandatoryField(fieldName: "amountSat", typeName: "PreparePayOnchainRequest"))
+        }
+
+        return PreparePayOnchainRequest(
+            amountSat: amountSat)
+    }
+
+    static func dictionaryOf(preparePayOnchainRequest: PreparePayOnchainRequest) -> [String: Any?] {
+        return [
+            "amountSat": preparePayOnchainRequest.amountSat,
+        ]
+    }
+
+    static func asPreparePayOnchainRequestList(arr: [Any]) throws -> [PreparePayOnchainRequest] {
+        var list = [PreparePayOnchainRequest]()
+        for value in arr {
+            if let val = value as? [String: Any?] {
+                var preparePayOnchainRequest = try asPreparePayOnchainRequest(preparePayOnchainRequest: val)
+                list.append(preparePayOnchainRequest)
+            } else {
+                throw LiquidSdkError.Generic(message: errUnexpectedType(typeName: "PreparePayOnchainRequest"))
+            }
+        }
+        return list
+    }
+
+    static func arrayOf(preparePayOnchainRequestList: [PreparePayOnchainRequest]) -> [Any] {
+        return preparePayOnchainRequestList.map { v -> [String: Any?] in dictionaryOf(preparePayOnchainRequest: v) }
+    }
+
+    static func asPreparePayOnchainResponse(preparePayOnchainResponse: [String: Any?]) throws -> PreparePayOnchainResponse {
+        guard let amountSat = preparePayOnchainResponse["amountSat"] as? UInt64 else {
+            throw LiquidSdkError.Generic(message: errMissingMandatoryField(fieldName: "amountSat", typeName: "PreparePayOnchainResponse"))
+        }
+        guard let feesSat = preparePayOnchainResponse["feesSat"] as? UInt64 else {
+            throw LiquidSdkError.Generic(message: errMissingMandatoryField(fieldName: "feesSat", typeName: "PreparePayOnchainResponse"))
+        }
+
+        return PreparePayOnchainResponse(
+            amountSat: amountSat,
+            feesSat: feesSat
+        )
+    }
+
+    static func dictionaryOf(preparePayOnchainResponse: PreparePayOnchainResponse) -> [String: Any?] {
+        return [
+            "amountSat": preparePayOnchainResponse.amountSat,
+            "feesSat": preparePayOnchainResponse.feesSat,
+        ]
+    }
+
+    static func asPreparePayOnchainResponseList(arr: [Any]) throws -> [PreparePayOnchainResponse] {
+        var list = [PreparePayOnchainResponse]()
+        for value in arr {
+            if let val = value as? [String: Any?] {
+                var preparePayOnchainResponse = try asPreparePayOnchainResponse(preparePayOnchainResponse: val)
+                list.append(preparePayOnchainResponse)
+            } else {
+                throw LiquidSdkError.Generic(message: errUnexpectedType(typeName: "PreparePayOnchainResponse"))
+            }
+        }
+        return list
+    }
+
+    static func arrayOf(preparePayOnchainResponseList: [PreparePayOnchainResponse]) -> [Any] {
+        return preparePayOnchainResponseList.map { v -> [String: Any?] in dictionaryOf(preparePayOnchainResponse: v) }
+    }
+
     static func asPrepareReceiveRequest(prepareReceiveRequest: [String: Any?]) throws -> PrepareReceiveRequest {
         guard let payerAmountSat = prepareReceiveRequest["payerAmountSat"] as? UInt64 else {
             throw LiquidSdkError.Generic(message: errMissingMandatoryField(fieldName: "payerAmountSat", typeName: "PrepareReceiveRequest"))
